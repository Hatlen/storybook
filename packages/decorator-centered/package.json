{
  "name": "@kadira/react-storybook-decorator-centered",
  "version": "1.1.2",
  "description": "React Storybook decorator to center components",
  "main": "build/index.js",
  "scripts": {
    "prepublish": "babel src --out-dir build"
  },
  "author": "Muhammed Thanish <mnmtanish@gmail.com>",
  "license": "MIT",
  "browserify": {
    "transform": [
      "babelify"
    ]
  },
  "peerDependencies": {
    "react": "*",
    "react-dom": "*"
  },
  "devDependencies": {
<<<<<<< HEAD
    "babel-cli": "^6.24.1",
    "babel-core": "^6.24.1",
    "babel-preset-es2015": "^6.24.1",
    "babel-preset-react": "^6.24.1",
    "babel-preset-stage-0": "^6.24.1",
    "react": "^15.5.4",
    "react-dom": "^15.5.4"
=======
>>>>>>> 5cd0c02d
  }
}<|MERGE_RESOLUTION|>--- conflicted
+++ resolved
@@ -13,20 +13,6 @@
       "babelify"
     ]
   },
-  "peerDependencies": {
-    "react": "*",
-    "react-dom": "*"
-  },
   "devDependencies": {
-<<<<<<< HEAD
-    "babel-cli": "^6.24.1",
-    "babel-core": "^6.24.1",
-    "babel-preset-es2015": "^6.24.1",
-    "babel-preset-react": "^6.24.1",
-    "babel-preset-stage-0": "^6.24.1",
-    "react": "^15.5.4",
-    "react-dom": "^15.5.4"
-=======
->>>>>>> 5cd0c02d
   }
 }