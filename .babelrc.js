module.exports = {
  presets: [
<<<<<<< HEAD
    [
      '@babel/preset-env',
      {
        shippedProposals: true,
        useBuiltIns: 'usage',
        targets: {
          esmodules: true,
        },
      },
    ],
=======
    ['@babel/preset-env', { shippedProposals: true, useBuiltIns: 'usage' }],
    '@babel/preset-typescript',
>>>>>>> 1fd38cae
    '@babel/preset-react',
    '@babel/preset-flow',
  ],
  plugins: [
    ['@babel/plugin-proposal-class-properties', { loose: true }],
    '@babel/plugin-proposal-export-default-from',
    '@babel/plugin-syntax-dynamic-import',
    ['@babel/plugin-proposal-object-rest-spread', { loose: true, useBuiltIns: true }],
    'babel-plugin-macros',
    ['emotion', { sourceMap: true, autoLabel: true }],
  ],
  env: {
    test: {
      presets: [['@babel/preset-env', { shippedProposals: true, useBuiltIns: 'usage' }]],
      plugins: ['babel-plugin-require-context-hook', 'babel-plugin-dynamic-import-node'],
    },
  },
  overrides: [
    {
      test: './examples/vue-kitchen-sink',
      presets: ['babel-preset-vue'],
    },
    {
      test: './lib',
      presets: [
        [
          '@babel/preset-env',
          {
            shippedProposals: true,
            useBuiltIns: 'usage',
            targets: {
              esmodules: true,
            },
          },
        ],
        '@babel/preset-react',
      ],
      plugins: [
        ['@babel/plugin-proposal-object-rest-spread', { loose: true, useBuiltIns: true }],
        '@babel/plugin-proposal-export-default-from',
        '@babel/plugin-syntax-dynamic-import',
        ['@babel/plugin-proposal-class-properties', { loose: true }],
        'babel-plugin-macros',
        ['emotion', { sourceMap: true, autoLabel: true }],
        '@babel/plugin-transform-react-constant-elements',
        'babel-plugin-add-react-displayname',
      ],
    },
    {
      test: [
        './lib/core/src/server',
        './lib/node-logger',
        './lib/codemod',
        './addons/storyshots',
        './addons/storysource/src/loader',
        './app/**/src/server/**',
        './app/**/src/bin/**',
      ],
      presets: [
        [
          '@babel/preset-env',
          {
            shippedProposals: true,
            useBuiltIns: 'usage',
            targets: {
              node: '8.11',
            },
          },
        ],
      ],
      plugins: [
        'emotion',
        'babel-plugin-macros',
        ['@babel/plugin-proposal-class-properties', { loose: true }],
        '@babel/plugin-proposal-object-rest-spread',
        '@babel/plugin-proposal-export-default-from',
      ],
    },
  ],
};<|MERGE_RESOLUTION|>--- conflicted
+++ resolved
@@ -1,6 +1,5 @@
 module.exports = {
   presets: [
-<<<<<<< HEAD
     [
       '@babel/preset-env',
       {
@@ -11,10 +10,7 @@
         },
       },
     ],
-=======
-    ['@babel/preset-env', { shippedProposals: true, useBuiltIns: 'usage' }],
     '@babel/preset-typescript',
->>>>>>> 1fd38cae
     '@babel/preset-react',
     '@babel/preset-flow',
   ],
