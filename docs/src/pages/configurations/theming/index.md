---
id: "theming"
title: "Theming Storybook"
---

Storybook is theme-able! Just set a `theme` in the [options parameter](../options-parameter)!

## Global theming

It's really easy to theme Storybook globally.

We've created two basic themes that look good of the box: "normal" (a light theme) and "dark" (a dark theme).

<<<<<<< HEAD
As the simplest example example, you can tell Storybook to use the "dark" theme by modifyig `.storybook/config.js`:

```js
import { addParameters } from "@storybook/react";
import { themes } from "@storybook/theming/create";
=======
As the simplest example, you can tell Storybook to use the "dark" theme by modifying `.storybook/config.js`:

```js
import { addParameters } from '@storybook/react';
import { themes } from '@storybook/theming/create';
>>>>>>> de90d224

// Option defaults.
addParameters({
  options: {
<<<<<<< HEAD
    theme: themes.dark
  }
});
```

When setting a theme, set a full theme object. The theme is replaced not combined.
=======
    theme: themes.dark,
  },
});
```

When setting a theme, set a full theme object. The theme is replaced, not combined.
>>>>>>> de90d224

## Dynamic theming

You can also theme dynamically based on the story you're viewing or based on UI in an addon (e.g. a theme picker).

For example, you can update the theme when the user is viewing a specific component:

```js
import { storiesOf } from '@storybook/react';
import yourTheme from './yourTheme';

storiesOf('MyComponent', module)
  .addParameters({ options: { theme: yourTheme } })
  .add(...)
});
```

Read on for more on how to create your own theme.

## Create a theme quickstart

The easiest way to customize Storybook is to generate a new theme using the `create()` function from `storybook/theming/create`. This function includes shorthands for the most common theme variables. Here's how to use it:

First create a new file in `.storybook` called `yourTheme.js`.

Next paste the code below and tweak the variables.

```ts
<<<<<<< HEAD
import { create } from "@storybook/theming/create";
=======
import { create } from '@storybook/theming/create';
>>>>>>> de90d224

export default create({
  base: "light",

  colorPrimary: "hotpink",
  colorSecondary: "deepskyblue",

  // UI
  appBg: "white",
  appContentBg: "silver",
  appBorderColor: "grey",
  appBorderRadius: 4,

  // Typography
  fontBase: '"Open Sans", sans-serif',
  fontCode: "monospace",

  // Text colors
  textColor: "black",
  textInverseColor: "rgba(255,255,255,0.9)",

  // Toolbar default and active colors
  barTextColor: "silver",
  barSelectedColor: "black",
  barBg: "hotpink",

  // Form colors
  inputBg: "white",
  inputBorder: "silver",
  inputTextColor: "black",
  inputBorderRadius: 4,

  brandTitle: "My custom storybook",
  brandUrl: "https://example.com",
  brandImage: "https://placehold.it/350x150"
});
```

Finally, import your theme into `.storybook/config` and add it to your Storybook parameters.

```js
import yourTheme from "./yourTheme";

addParameters({
  options: {
    theme: yourTheme
  }
});
```

The `storybook/theming` package is built using TypeScript, so this should help create a valid theme for typescript users. The types are part of the package itself.

Many theme variables are optional, the `base` property is NOT. This is a perfectly valid theme:

```ts
<<<<<<< HEAD
import { create } from "@storybook/theming/create";
=======
import { create } from '@storybook/theming/create';
>>>>>>> de90d224

export default create({
  base: "light",

  brandTitle: "My custom storybook",
  brandUrl: "https://example.com",
  brandImage: "https://placehold.it/350x150"
});
```

## Addons and theme creation

Some addons require specific theme variables that a Storybook user must add. If you share your theme with the community, make sure to support the official and other popular addons so your users have a consistent experience.

For example, the popular Actions addon uses [react-inspector](https://github.com/xyc/react-inspector/blob/master/src/styles/themes/chromeLight.js) which has themes of its own. Supply additional theme variables to style it like so:

```js
addonActionsTheme: {
  ...chromeLight,
  BASE_FONT_FAMILY: typography.fonts.mono,
  BASE_BACKGROUND_COLOR: 'transparent',
}
```

### Using the theme for addon authors

For a native Storybook experience, we encourage addon authors to reuse the theme variables above. The theming engine relies on [emotion](https://emotion.sh/), a CSS-in-JS library.

```js
import { styled } from "@storybook/theming";
```

Use the theme variables in object notation:

```js
const Component = styled.div(({ theme }) => ({
  background: theme.background.app,
<<<<<<< HEAD
  width: 0
=======
  width: 0,
>>>>>>> de90d224
}));
```

Or with template literals:

```js
const Component = styled.div`
  background: `${props => props.theme.background.app}`
  width: 0;
`;
```<|MERGE_RESOLUTION|>--- conflicted
+++ resolved
@@ -1,6 +1,6 @@
 ---
-id: "theming"
-title: "Theming Storybook"
+id: 'theming'
+title: 'Theming Storybook'
 ---
 
 Storybook is theme-able! Just set a `theme` in the [options parameter](../options-parameter)!
@@ -11,38 +11,21 @@
 
 We've created two basic themes that look good of the box: "normal" (a light theme) and "dark" (a dark theme).
 
-<<<<<<< HEAD
-As the simplest example example, you can tell Storybook to use the "dark" theme by modifyig `.storybook/config.js`:
-
-```js
-import { addParameters } from "@storybook/react";
-import { themes } from "@storybook/theming/create";
-=======
 As the simplest example, you can tell Storybook to use the "dark" theme by modifying `.storybook/config.js`:
 
 ```js
 import { addParameters } from '@storybook/react';
 import { themes } from '@storybook/theming/create';
->>>>>>> de90d224
 
 // Option defaults.
 addParameters({
   options: {
-<<<<<<< HEAD
-    theme: themes.dark
-  }
-});
-```
-
-When setting a theme, set a full theme object. The theme is replaced not combined.
-=======
     theme: themes.dark,
   },
 });
 ```
 
 When setting a theme, set a full theme object. The theme is replaced, not combined.
->>>>>>> de90d224
 
 ## Dynamic theming
 
@@ -71,58 +54,54 @@
 Next paste the code below and tweak the variables.
 
 ```ts
-<<<<<<< HEAD
-import { create } from "@storybook/theming/create";
-=======
 import { create } from '@storybook/theming/create';
->>>>>>> de90d224
 
 export default create({
-  base: "light",
+  base: 'light',
 
-  colorPrimary: "hotpink",
-  colorSecondary: "deepskyblue",
+  colorPrimary: 'hotpink',
+  colorSecondary: 'deepskyblue',
 
   // UI
-  appBg: "white",
-  appContentBg: "silver",
-  appBorderColor: "grey",
+  appBg: 'white',
+  appContentBg: 'silver',
+  appBorderColor: 'grey',
   appBorderRadius: 4,
 
   // Typography
   fontBase: '"Open Sans", sans-serif',
-  fontCode: "monospace",
+  fontCode: 'monospace',
 
   // Text colors
-  textColor: "black",
-  textInverseColor: "rgba(255,255,255,0.9)",
+  textColor: 'black',
+  textInverseColor: 'rgba(255,255,255,0.9)',
 
   // Toolbar default and active colors
-  barTextColor: "silver",
-  barSelectedColor: "black",
-  barBg: "hotpink",
+  barTextColor: 'silver',
+  barSelectedColor: 'black',
+  barBg: 'hotpink',
 
   // Form colors
-  inputBg: "white",
-  inputBorder: "silver",
-  inputTextColor: "black",
+  inputBg: 'white',
+  inputBorder: 'silver',
+  inputTextColor: 'black',
   inputBorderRadius: 4,
 
-  brandTitle: "My custom storybook",
-  brandUrl: "https://example.com",
-  brandImage: "https://placehold.it/350x150"
+  brandTitle: 'My custom storybook',
+  brandUrl: 'https://example.com',
+  brandImage: 'https://placehold.it/350x150',
 });
 ```
 
 Finally, import your theme into `.storybook/config` and add it to your Storybook parameters.
 
 ```js
-import yourTheme from "./yourTheme";
+import yourTheme from './yourTheme';
 
 addParameters({
   options: {
-    theme: yourTheme
-  }
+    theme: yourTheme,
+  },
 });
 ```
 
@@ -131,18 +110,14 @@
 Many theme variables are optional, the `base` property is NOT. This is a perfectly valid theme:
 
 ```ts
-<<<<<<< HEAD
-import { create } from "@storybook/theming/create";
-=======
 import { create } from '@storybook/theming/create';
->>>>>>> de90d224
 
 export default create({
-  base: "light",
+  base: 'light',
 
-  brandTitle: "My custom storybook",
-  brandUrl: "https://example.com",
-  brandImage: "https://placehold.it/350x150"
+  brandTitle: 'My custom storybook',
+  brandUrl: 'https://example.com',
+  brandImage: 'https://placehold.it/350x150',
 });
 ```
 
@@ -165,7 +140,7 @@
 For a native Storybook experience, we encourage addon authors to reuse the theme variables above. The theming engine relies on [emotion](https://emotion.sh/), a CSS-in-JS library.
 
 ```js
-import { styled } from "@storybook/theming";
+import { styled } from '@storybook/theming';
 ```
 
 Use the theme variables in object notation:
@@ -173,11 +148,7 @@
 ```js
 const Component = styled.div(({ theme }) => ({
   background: theme.background.app,
-<<<<<<< HEAD
-  width: 0
-=======
   width: 0,
->>>>>>> de90d224
 }));
 ```
 
