--- conflicted
+++ resolved
@@ -19,17 +19,10 @@
     "prepare": "npm run snyk-protect"
   },
   "dependencies": {
-<<<<<<< HEAD
-    "@storybook/addon-actions": "4.2.0-alpha.6",
-    "@storybook/addon-links": "4.2.0-alpha.6",
-    "@storybook/addons": "4.2.0-alpha.6",
-    "@storybook/react": "4.2.0-alpha.6",
-=======
-    "@storybook/addon-actions": "4.2.0-cra-debug.0",
-    "@storybook/addon-links": "4.2.0-alpha.3",
-    "@storybook/addons": "4.2.0-alpha.3",
-    "@storybook/react": "4.2.0-alpha.3",
->>>>>>> 429fcc1c
+    "@storybook/addon-actions": "4.2.0-alpha.7",
+    "@storybook/addon-links": "4.2.0-alpha.7",
+    "@storybook/addons": "4.2.0-alpha.7",
+    "@storybook/react": "4.2.0-alpha.7",
     "babel-loader": "^6.4.1",
     "bootstrap": "^4.2.1",
     "common-tags": "^1.8.0",
