--- conflicted
+++ resolved
@@ -30,7 +30,7 @@
 
 As a CSF file is a JavaScript file, the exports (including the default export) can be generated dynamically. In particular you can use the `__dirname` variable to generate the title based on the path name (this example uses the paths.macro):
 
-<<<<<<< HEAD
+
 <!-- prettier-ignore-start -->
 
 <CodeSnippets
@@ -40,14 +40,7 @@
 />
 
 <!-- prettier-ignore-end -->
-=======
-```js
-import base from 'paths.macro';
-export default {
-  title: `${base}/Component`,
-};
-```
->>>>>>> 02199708
+
 
 ## Permalinking to stories
 
