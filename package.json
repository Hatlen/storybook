--- conflicted
+++ resolved
@@ -73,11 +73,7 @@
     "babel-jest": "^23.6.0",
     "babel-loader": "^8.0.4",
     "babel-plugin-dynamic-import-node": "^2.2.0",
-<<<<<<< HEAD
     "babel-plugin-emotion": "^10.0.5",
-=======
-    "babel-plugin-emotion": "^9.2.11",
->>>>>>> 96d9d923
     "babel-plugin-macros": "^2.4.5",
     "babel-plugin-require-context-hook": "^1.0.0",
     "babel-preset-vue": "^2.0.2",
@@ -91,11 +87,7 @@
     "danger": "^7.0.1",
     "enzyme": "^3.7.0",
     "enzyme-adapter-react-16": "^1.6.0",
-<<<<<<< HEAD
-    "eslint": "^5.11.1",
-=======
     "eslint": "^5.12.0",
->>>>>>> 96d9d923
     "eslint-config-airbnb": "^17.0.0",
     "eslint-config-prettier": "^3.1.0",
     "eslint-plugin-import": "^2.13.0",
