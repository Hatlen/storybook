{
  "name": "@storybook/root",
  "version": "3.0.0",
  "repository": {
    "type": "git",
    "url": "https://github.com/storybooks/storybook.git"
  },
  "scripts": {
    "bootstrap": "node ./scripts/bootstrap.js",
    "bootstrap:crna-kitchen-sink": "npm --prefix examples/crna-kitchen-sink install",
    "bootstrap:docs": "yarn install --cwd docs",
    "bootstrap:react-native-vanilla": "npm --prefix examples/react-native-vanilla install",
    "bootstrap:react-native-typescript": "npm --prefix examples/react-native-typescript install",
    "build-packs": "lerna exec --scope '@storybook/*' --parallel -- ../../scripts/build-pack.sh ../../packs",
    "build-storybooks": "./scripts/build-storybooks.sh",
    "changelog": "pr-log --sloppy",
    "precommit": "lint-staged",
    "coverage": "codecov",
    "danger": "danger",
    "dev": "concurrently --kill-others \"yarn dev:ts\" \"yarn dev:js\"",
    "dev:js": "lerna exec --parallel -- cross-env-shell node \\$LERNA_ROOT_PATH/scripts/watch-js.js",
    "dev:ts": "lerna exec --parallel -- cross-env-shell node \\$LERNA_ROOT_PATH/scripts/watch-ts.js",
    "docs:build": "npm --prefix docs run build",
    "docs:deploy:ci": "npm --prefix docs run deploy:ci",
    "docs:deploy:manual": "npm --prefix docs run deploy:manual",
    "docs:dev": "npm --prefix docs run dev",
    "github-release": "github-release-from-changelog",
    "lint": "yarn lint:js . && yarn lint:ts **/*.ts && yarn lint:md .",
    "lint:ci": "yarn lint:js --format ./node_modules/eslint-teamcity/index.js . && yarn lint:ts **/*.ts && yarn lint:md .",
    "lint:js": "cross-env NODE_ENV=production eslint --cache --cache-location=.cache/eslint --ext .js,.jsx,.json --report-unused-disable-directives",
    "lint:ts": "tslint -p . -c tslint.json -t stylish",
    "lint:md": "remark -q",
    "publish": "lerna publish --exact",
    "postpublish": "yarn --cwd lib/cli test -o",
    "repo-dirty-check": "node ./scripts/repo-dirty-check",
    "start": "npm --prefix examples/official-storybook run storybook",
    "test": "node ./scripts/test.js",
    "test-latest-cra": "npm --prefix lib/cli run test-latest-cra",
    "chromatic": "npm --prefix examples/official-storybook run chromatic"
  },
  "devDependencies": {
<<<<<<< HEAD
    "@angular/common": "^6.0.0",
    "@angular/compiler": "^6.0.0",
    "@angular/core": "^6.0.0",
    "@angular/forms": "^6.0.0",
    "@angular/platform-browser": "^6.0.0",
    "@angular/platform-browser-dynamic": "^6.0.0",
=======
    "@angular/common": "^5.2.11",
    "@angular/compiler": "^5.2.11",
    "@angular/core": "^5.2.11",
    "@angular/forms": "^5.2.11",
    "@angular/platform-browser": "^5.2.11",
    "@angular/platform-browser-dynamic": "^5.2.11",
>>>>>>> 44e29aa2
    "babel-cli": "^6.26.0",
    "babel-core": "^6.26.3",
    "babel-eslint": "^8.2.3",
    "babel-plugin-emotion": "^9.1.2",
    "babel-plugin-macros": "^2.2.1",
    "babel-plugin-transform-runtime": "^6.23.0",
    "babel-preset-env": "^1.7.0",
    "babel-preset-react": "^6.24.1",
    "babel-preset-stage-0": "^6.24.1",
    "chalk": "^2.4.1",
    "codecov": "^3.0.2",
    "codelyzer": "^4.3.0",
    "commander": "^2.15.1",
    "concurrently": "^3.5.1",
    "cross-env": "^5.1.6",
    "danger": "^3.7.14",
    "emotion": "^9.1.3",
    "emotion-theming": "^9.1.2",
    "enzyme": "^3.3.0",
    "enzyme-adapter-react-16": "^1.1.1",
    "eslint": "^4.19.1",
    "eslint-config-airbnb": "^16.1.0",
    "eslint-config-prettier": "^2.9.0",
    "eslint-plugin-import": "^2.12.0",
    "eslint-plugin-jest": "^21.17.0",
    "eslint-plugin-json": "^1.2.0",
    "eslint-plugin-jsx-a11y": "^6.0.3",
    "eslint-plugin-prettier": "^2.6.0",
    "eslint-plugin-react": "^7.8.2",
    "eslint-teamcity": "^2.0.0",
    "github-release-from-changelog": "^1.3.1",
    "glob": "^7.1.2",
    "husky": "^0.14.3",
    "inquirer": "^5.2.0",
    "jest": "^22.4.4",
    "jest-cli": "^22.4.4",
    "jest-config": "^22.4.4",
    "jest-diff": "^22.4.3",
    "jest-emotion": "^9.1.3",
    "jest-environment-jsdom": "^22.4.3",
    "jest-enzyme": "^6.0.1",
    "jest-glamor-react": "^4.3.0",
    "jest-image-snapshot": "^2.4.2",
    "jest-jasmine2": "^22.4.4",
    "jest-preset-angular": "^5.2.2",
    "jest-teamcity-reporter": "^0.9.0",
    "jest-vue-preprocessor": "^1.4.0",
    "lerna": "2.11.0",
    "lint-staged": "^7.1.2",
    "lodash": "^4.17.10",
    "npmlog": "^4.1.2",
    "polymer-webpack-loader": "^2.0.2",
    "prettier": "^1.13.0",
    "raf": "^3.4.0",
    "react": "^16.4.0",
    "react-dom": "^16.4.0",
    "react-test-renderer": "^16.4.0",
    "remark-cli": "^5.0.0",
    "remark-lint": "^6.0.1",
    "remark-preset-lint-recommended": "^3.0.1",
    "shelljs": "^0.8.2",
    "tslint": "~5.10.0",
    "tslint-config-prettier": "^1.13.0",
    "tslint-plugin-prettier": "^1.3.0",
    "typescript": "^2.8.3"
  },
  "engines": {
    "node": ">=8.0.0",
    "yarn": ">=1.3.2"
  },
  "private": true,
  "collective": {
    "type": "opencollective",
    "url": "https://opencollective.com/storybook"
  },
  "lint-staged": {
    "linters": {
      "*.js": [
        "yarn lint:js --fix",
        "git add"
      ],
      "*.ts": [
        "yarn lint:ts --fix",
        "git add"
      ],
      "*.json": [
        "yarn lint:js --fix",
        "git add"
      ]
    }
  },
  "pr-log": {
    "skipLabels": [
      "cleanup"
    ],
    "validLabels": {
      "BREAKING CHANGE": "Breaking Changes",
      "feature request": "Features",
      "bug": "Bug Fixes",
      "documentation": "Documentation",
      "maintenance": "Maintenance",
      "dependencies:update": "Dependency Upgrades",
      "dependencies": "Dependency Upgrades",
      "other": "Other"
    }
  },
  "eslint-teamcity": {
    "reporter": "inspections"
  },
  "workspaces": [
    "addons/*",
    "app/*",
    "lib/*",
    "examples/marko-cli",
    "examples/angular-cli",
    "examples/cra-kitchen-sink",
    "examples/html-kitchen-sink",
    "examples/mithril-kitchen-sink",
    "examples/polymer-cli",
    "examples/vue-kitchen-sink",
    "examples/official-storybook",
    "lib/cli/test/run/*"
  ]
}<|MERGE_RESOLUTION|>--- conflicted
+++ resolved
@@ -39,21 +39,12 @@
     "chromatic": "npm --prefix examples/official-storybook run chromatic"
   },
   "devDependencies": {
-<<<<<<< HEAD
     "@angular/common": "^6.0.0",
     "@angular/compiler": "^6.0.0",
     "@angular/core": "^6.0.0",
     "@angular/forms": "^6.0.0",
     "@angular/platform-browser": "^6.0.0",
     "@angular/platform-browser-dynamic": "^6.0.0",
-=======
-    "@angular/common": "^5.2.11",
-    "@angular/compiler": "^5.2.11",
-    "@angular/core": "^5.2.11",
-    "@angular/forms": "^5.2.11",
-    "@angular/platform-browser": "^5.2.11",
-    "@angular/platform-browser-dynamic": "^5.2.11",
->>>>>>> 44e29aa2
     "babel-cli": "^6.26.0",
     "babel-core": "^6.26.3",
     "babel-eslint": "^8.2.3",
