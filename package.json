--- conflicted
+++ resolved
@@ -1,10 +1,6 @@
 {
   "name": "@storybook/root",
-<<<<<<< HEAD
-  "version": "5.2.0-alpha.33",
-=======
-  "version": "5.2.0-alpha.40",
->>>>>>> 9b60c47e
+  "version": "5.2.0-alpha.43",
   "private": true,
   "description": "Storybook is an open source tool for developing UI components in isolation for React, Vue and Angular. It makes building stunning UIs organized and efficient.",
   "keywords": [
@@ -154,13 +150,8 @@
     "babel-loader": "^8.0.5",
     "babel-plugin-add-react-displayname": "^0.0.5",
     "babel-plugin-dynamic-import-node": "^2.2.0",
-<<<<<<< HEAD
-    "babel-plugin-emotion": "^10.0.13",
+    "babel-plugin-emotion": "^10.0.14",
     "babel-plugin-macros": "^2.6.1",
-=======
-    "babel-plugin-emotion": "^10.0.14",
-    "babel-plugin-macros": "^2.4.5",
->>>>>>> 9b60c47e
     "babel-plugin-require-context-hook": "^1.0.0",
     "babel-preset-vue": "^2.0.2",
     "chalk": "^2.4.2",
