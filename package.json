--- conflicted
+++ resolved
@@ -6,19 +6,12 @@
     "url": "https://github.com/storybooks/storybook.git"
   },
   "scripts": {
-<<<<<<< HEAD
-    "bootstrap": "./scripts/bootstrap.js",
-    "bootstrap:libs": "lerna bootstrap",
-    "bootstrap:docs": "cd docs && npm i",
-    "bootstrap:test-cra": "lerna exec --scope test-cra -- npm i",
-    "bootstrap:react-native-vanilla": "lerna exec --scope react-native-vanilla -- npm i",
-=======
+    "bootstrap:experimental": "./scripts/bootstrap.js",
     "bootstrap": "lerna bootstrap --concurrency 1 --npm-client=\"yarn\" --hoist && node ./scripts/hoist-internals.js",
     "bootstrap:docs": "cd docs && yarn install",
     "bootstrap:react-native-vanilla": "lerna exec --scope react-native-vanilla -- yarn install",
     "bootstrap:test-cra": "npm run build-packs && lerna exec --scope test-cra -- yarn install",
     "build-packs": "lerna exec --scope '@storybook/*' --parallel -- ../../scripts/build-pack.sh ../../packs",
->>>>>>> 23e437d5
     "changelog": "pr-log --sloppy",
     "precommit": "lint-staged",
     "coverage": "codecov",
@@ -48,11 +41,8 @@
     "babel-preset-stage-0": "^6.24.1",
     "chalk": "^2.0.1",
     "codecov": "^2.2.0",
-<<<<<<< HEAD
     "commander": "^2.9.0",
-=======
     "danger": "^1.0.0",
->>>>>>> 23e437d5
     "enzyme": "^2.8.2",
     "eslint": "^3.19.0",
     "eslint-config-airbnb": "^15.0.1",
@@ -66,24 +56,16 @@
     "fs-extra": "^4.0.0",
     "gh-pages": "^1.0.0",
     "github-release-from-changelog": "^1.2.1",
-<<<<<<< HEAD
-    "husky": "^0.13.4",
     "inquirer": "^3.1.0",
-=======
     "glob": "^7.1.2",
     "husky": "^0.14.3",
->>>>>>> 23e437d5
     "jest": "^20.0.4",
     "jest-enzyme": "^3.2.0",
     "lerna": "2.0.0",
     "lint-staged": "^4.0.0",
     "nodemon": "^1.11.0",
-<<<<<<< HEAD
-    "prettier": "^1.4.4",
-=======
     "npmlog": "^4.1.2",
     "prettier": "^1.5.2",
->>>>>>> 23e437d5
     "react": "^15.5.4",
     "react-dom": "^15.5.4",
     "react-test-renderer": "^15.5.4",
