--- conflicted
+++ resolved
@@ -31,15 +31,9 @@
   "dependencies": {
     "@babel/core": "^7.9.0",
     "@babel/plugin-transform-classes": "^7.9.2",
-<<<<<<< HEAD
-    "@storybook/addons": "6.0.0-beta.13",
-    "@storybook/api": "6.0.0-beta.13",
-    "@types/webpack": "^4.41.13",
-=======
     "@storybook/addons": "6.0.0-beta.17",
     "@storybook/api": "6.0.0-beta.17",
-    "@types/webpack": "^4.41.9",
->>>>>>> e47a45b9
+    "@types/webpack": "^4.41.13",
     "babel-loader": "^8.0.6",
     "core-js": "^3.0.1",
     "global": "^4.3.2",
