--- conflicted
+++ resolved
@@ -24,10 +24,6 @@
     "global": "^4.3.2",
     "graphiql": "^0.12.0",
     "graphql": "^14.0.2",
-<<<<<<< HEAD
-    "prop-types": "^15.6.2",
-    "react": "^16.7.0-alpha.2"
-=======
     "prop-types": "^15.6.2"
   },
   "peerDependencies": {
@@ -35,6 +31,5 @@
   },
   "publishConfig": {
     "access": "public"
->>>>>>> e42c6473
   }
 }