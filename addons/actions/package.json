--- conflicted
+++ resolved
@@ -41,22 +41,13 @@
     "prepare": "node ../../scripts/prepare.js"
   },
   "dependencies": {
-<<<<<<< HEAD
-    "@storybook/addons": "6.4.0-alpha.3",
-    "@storybook/api": "6.4.0-alpha.3",
-    "@storybook/client-api": "6.4.0-alpha.3",
-    "@storybook/components": "6.4.0-alpha.3",
-    "@storybook/core-events": "6.4.0-alpha.3",
-    "@storybook/global-root": "6.4.0-alpha.3",
-    "@storybook/theming": "6.4.0-alpha.3",
-=======
     "@storybook/addons": "6.4.0-alpha.6",
     "@storybook/api": "6.4.0-alpha.6",
     "@storybook/client-api": "6.4.0-alpha.6",
     "@storybook/components": "6.4.0-alpha.6",
     "@storybook/core-events": "6.4.0-alpha.6",
+    "@storybook/global-root": "6.4.0-alpha.6",
     "@storybook/theming": "6.4.0-alpha.6",
->>>>>>> cbbef5be
     "core-js": "^3.8.2",
     "fast-deep-equal": "^3.1.3",
     "lodash": "^4.17.20",
