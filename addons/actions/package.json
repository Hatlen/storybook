--- conflicted
+++ resolved
@@ -29,11 +29,8 @@
     "global": "^4.3.2",
     "lodash": "^4.17.11",
     "make-error": "^1.3.5",
-<<<<<<< HEAD
     "polished": "^2.3.3",
     "prop-types": "^15.6.2",
-=======
->>>>>>> 1f8c5d6e
     "react": "^16.8.1",
     "react-inspector": "^2.3.0",
     "uuid": "^3.3.2"
