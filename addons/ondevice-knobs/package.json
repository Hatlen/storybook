{
  "name": "@storybook/addon-ondevice-knobs",
  "private": true,
  "version": "5.0.0",
  "description": "Display storybook story knobs on your deviced.",
  "keywords": [
    "addon",
    "knobs",
    "ondevice",
    "react-native",
    "storybook"
  ],
  "repository": {
    "type": "git",
    "url": "https://github.com/storybooks/storybook.git",
    "directory": "addons/ondevice-knobs"
  },
  "license": "MIT",
  "main": "dist/index.js",
  "jsnext:main": "src/index.js",
  "scripts": {
    "prepare": "node ../../scripts/prepare.js"
  },
  "dependencies": {
<<<<<<< HEAD
    "@storybook/addons": "5.0.0-beta.3",
    "core-js": "^2.6.5",
=======
    "@storybook/addons": "5.0.0",
    "core-js": "^2.6.2",
>>>>>>> fd57c179
    "deep-equal": "^1.0.1",
    "prop-types": "^15.7.2",
    "react-native-color-picker": "^0.4.0",
    "react-native-modal-datetime-picker": "^6.0.0",
    "react-native-modal-selector": "^1.0.2",
    "react-native-switch": "^1.5.0"
  },
  "peerDependencies": {
    "@storybook/addon-knobs": "5.0.0-alpha.5",
    "react": "*",
    "react-native": "*"
  },
  "publishConfig": {
    "access": "public"
  }
}<|MERGE_RESOLUTION|>--- conflicted
+++ resolved
@@ -22,13 +22,8 @@
     "prepare": "node ../../scripts/prepare.js"
   },
   "dependencies": {
-<<<<<<< HEAD
-    "@storybook/addons": "5.0.0-beta.3",
+    "@storybook/addons": "5.0.0",
     "core-js": "^2.6.5",
-=======
-    "@storybook/addons": "5.0.0",
-    "core-js": "^2.6.2",
->>>>>>> fd57c179
     "deep-equal": "^1.0.1",
     "prop-types": "^15.7.2",
     "react-native-color-picker": "^0.4.0",
