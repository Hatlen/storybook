{
  "name": "@storybook/addon-ondevice-knobs",
  "version": "5.0.0-beta.3",
  "description": "Display storybook story knobs on your deviced.",
  "keywords": [
    "addon",
    "knobs",
    "ondevice",
    "react-native",
    "storybook"
  ],
  "repository": {
    "type": "git",
    "url": "https://github.com/storybooks/storybook.git"
  },
  "license": "MIT",
  "main": "dist/index.js",
  "jsnext:main": "src/index.js",
  "scripts": {
    "prepare": "node ../../scripts/prepare.js"
  },
  "dependencies": {
    "@storybook/addons": "5.0.0-beta.3",
    "core-js": "^2.6.2",
    "deep-equal": "^1.0.1",
    "prop-types": "^15.6.2",
    "react-native-color-picker": "^0.4.0",
<<<<<<< HEAD
    "react-native-modal-datetime-picker": "^6.0.0",
    "react-native-modal-selector": "^0.0.29",
=======
    "react-native-modal-datetime-picker": "^5.1.0",
    "react-native-modal-selector": "^1.0.2",
>>>>>>> 60a72a37
    "react-native-switch": "^1.5.0"
  },
  "peerDependencies": {
    "@storybook/addon-knobs": "5.0.0-alpha.5",
    "react": "*",
    "react-native": "*"
  },
  "publishConfig": {
    "access": "public"
  }
}<|MERGE_RESOLUTION|>--- conflicted
+++ resolved
@@ -25,13 +25,8 @@
     "deep-equal": "^1.0.1",
     "prop-types": "^15.6.2",
     "react-native-color-picker": "^0.4.0",
-<<<<<<< HEAD
     "react-native-modal-datetime-picker": "^6.0.0",
-    "react-native-modal-selector": "^0.0.29",
-=======
-    "react-native-modal-datetime-picker": "^5.1.0",
     "react-native-modal-selector": "^1.0.2",
->>>>>>> 60a72a37
     "react-native-switch": "^1.5.0"
   },
   "peerDependencies": {
