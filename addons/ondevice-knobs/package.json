{
  "name": "@storybook/addon-ondevice-knobs",
  "private": true,
  "version": "5.1.0-alpha.4",
  "description": "Display storybook story knobs on your deviced.",
  "keywords": [
    "addon",
    "knobs",
    "ondevice",
    "react-native",
    "storybook"
  ],
  "repository": {
    "type": "git",
    "url": "https://github.com/storybooks/storybook.git",
    "directory": "addons/ondevice-knobs"
  },
  "license": "MIT",
  "main": "dist/index.js",
  "jsnext:main": "src/index.js",
  "scripts": {
    "prepare": "node ../../scripts/prepare.js"
  },
  "dependencies": {
<<<<<<< HEAD
    "@storybook/addons": "5.0.0",
    "@storybook/core-events": "5.0.0",
=======
    "@storybook/addons": "5.1.0-alpha.4",
>>>>>>> 26a822ae
    "core-js": "^2.6.5",
    "deep-equal": "^1.0.1",
    "prop-types": "^15.7.2",
    "react-native-color-picker": "^0.4.0",
    "react-native-modal-datetime-picker": "^6.0.0",
    "react-native-modal-selector": "^1.0.2",
    "react-native-switch": "^1.5.0"
  },
  "peerDependencies": {
    "@storybook/addon-knobs": "5.0.0",
    "react": "*",
    "react-native": "*"
  },
  "publishConfig": {
    "access": "public"
  }
}<|MERGE_RESOLUTION|>--- conflicted
+++ resolved
@@ -22,12 +22,8 @@
     "prepare": "node ../../scripts/prepare.js"
   },
   "dependencies": {
-<<<<<<< HEAD
-    "@storybook/addons": "5.0.0",
-    "@storybook/core-events": "5.0.0",
-=======
+    "@storybook/core-events": "5.1.0-alpha.4",
     "@storybook/addons": "5.1.0-alpha.4",
->>>>>>> 26a822ae
     "core-js": "^2.6.5",
     "deep-equal": "^1.0.1",
     "prop-types": "^15.7.2",
