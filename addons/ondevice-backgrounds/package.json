{
  "name": "@storybook/addon-ondevice-backgrounds",
  "version": "5.2.0-beta.28",
  "description": "A react-native storybook addon to show different backgrounds for your preview",
  "keywords": [
    "addon",
    "background",
    "react",
    "storybook"
  ],
  "homepage": "https://storybook.js.org",
  "bugs": {
    "url": "https://github.com/storybookjs/storybook/issues"
  },
  "repository": {
    "type": "git",
    "url": "https://github.com/storybookjs/storybook.git",
    "directory": "addons/ondevice-backgrounds"
  },
  "license": "MIT",
  "main": "dist/index.js",
  "types": "dist/index.d.ts",
  "scripts": {
    "prepare": "node ../../scripts/prepare.js"
  },
  "dependencies": {
<<<<<<< HEAD
    "@storybook/addons": "5.2.0-beta.26",
    "@storybook/client-api": "5.2.0-beta.26",
    "@storybook/api": "5.2.0-beta.26",
=======
    "@storybook/addons": "5.2.0-beta.28",
>>>>>>> 176eca11
    "core-js": "^3.0.1",
    "prop-types": "^15.7.2"
  },
  "peerDependencies": {
    "react": "*",
    "react-native": "*"
  },
  "publishConfig": {
    "access": "public"
  }
}<|MERGE_RESOLUTION|>--- conflicted
+++ resolved
@@ -24,13 +24,9 @@
     "prepare": "node ../../scripts/prepare.js"
   },
   "dependencies": {
-<<<<<<< HEAD
-    "@storybook/addons": "5.2.0-beta.26",
-    "@storybook/client-api": "5.2.0-beta.26",
-    "@storybook/api": "5.2.0-beta.26",
-=======
     "@storybook/addons": "5.2.0-beta.28",
->>>>>>> 176eca11
+    "@storybook/client-api": "5.2.0-beta.28",
+    "@storybook/api": "5.2.0-beta.28",
     "core-js": "^3.0.1",
     "prop-types": "^15.7.2"
   },
