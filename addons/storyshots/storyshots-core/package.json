{
  "name": "@storybook/addon-storyshots",
  "version": "6.1.0-alpha.30",
  "description": "StoryShots is a Jest Snapshot Testing Addon for Storybook.",
  "keywords": [
    "addon",
    "storybook"
  ],
  "homepage": "https://github.com/storybookjs/storybook/tree/master/addons/storyshots/storyshots-core",
  "bugs": {
    "url": "https://github.com/storybookjs/storybook/issues"
  },
  "repository": {
    "type": "git",
    "url": "https://github.com/storybookjs/storybook.git",
    "directory": "addons/storyshots/storyshots-core"
  },
  "license": "MIT",
  "main": "dist/index.js",
  "types": "dist/index.d.ts",
  "files": [
    "dist/**/*",
    "README.md",
    "*.js",
    "*.d.ts",
    "ts3.4/**/*"
  ],
  "scripts": {
    "build-storybook": "build-storybook",
    "example": "jest storyshot.test",
    "prepare": "node ../../../scripts/prepare.js",
    "storybook": "start-storybook -p 6006"
  },
  "dependencies": {
    "@jest/transform": "^26.0.0",
    "@storybook/addons": "6.1.0-alpha.30",
    "@storybook/client-api": "6.1.0-alpha.30",
    "@storybook/core": "6.1.0-alpha.30",
    "@types/glob": "^7.1.1",
    "@types/jest": "^25.1.1",
    "@types/jest-specific-snapshot": "^0.5.3",
    "babel-plugin-require-context-hook": "^1.0.0",
    "core-js": "^3.0.1",
    "glob": "^7.1.3",
    "global": "^4.3.2",
    "jest-specific-snapshot": "^4.0.0",
    "pretty-format": "^26.4.0",
    "react": "^16.8.3 || ^17.0.0",
    "react-dom": "^16.8.3",
    "react-test-renderer": "^16.8.3",
    "read-pkg-up": "^7.0.0",
<<<<<<< HEAD
    "regenerator-runtime": "^0.13.7",
    "ts-dedent": "^1.1.1"
=======
    "regenerator-runtime": "^0.13.3",
    "ts-dedent": "^2.0.0"
>>>>>>> dd5aab23
  },
  "devDependencies": {
    "@storybook/addon-docs": "6.1.0-alpha.30",
    "@storybook/react": "6.1.0-alpha.30",
    "babel-loader": "^8.0.6",
    "enzyme": "^3.11.0",
    "enzyme-to-json": "^3.4.1",
    "jest-emotion": "^10.0.17",
    "jest-preset-angular": "^8.2.0",
    "jest-vue-preprocessor": "^1.5.0"
  },
  "peerDependencies": {
    "@storybook/vue": "*",
    "jest-preset-angular": "*",
    "jest-vue-preprocessor": "*",
    "vue": "*"
  },
  "peerDependenciesMeta": {
    "@storybook/vue": {
      "optional": true
    },
    "jest-preset-angular": {
      "optional": true
    },
    "jest-vue-preprocessor": {
      "optional": true
    },
    "vue": {
      "optional": true
    }
  },
  "publishConfig": {
    "access": "public"
  },
  "gitHead": "f883f080f23e6cd3900bc3de7950180ee5e8b226",
  "typesVersions": {
    "<3.8": {
      "*": [
        "ts3.4/*"
      ]
    }
  }
}<|MERGE_RESOLUTION|>--- conflicted
+++ resolved
@@ -49,13 +49,8 @@
     "react-dom": "^16.8.3",
     "react-test-renderer": "^16.8.3",
     "read-pkg-up": "^7.0.0",
-<<<<<<< HEAD
     "regenerator-runtime": "^0.13.7",
-    "ts-dedent": "^1.1.1"
-=======
-    "regenerator-runtime": "^0.13.3",
     "ts-dedent": "^2.0.0"
->>>>>>> dd5aab23
   },
   "devDependencies": {
     "@storybook/addon-docs": "6.1.0-alpha.30",
