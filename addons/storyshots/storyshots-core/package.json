{
  "name": "@storybook/addon-storyshots",
  "version": "5.3.0-alpha.7",
  "description": "StoryShots is a Jest Snapshot Testing Addon for Storybook.",
  "keywords": [
    "addon",
    "storybook"
  ],
  "homepage": "https://github.com/storybookjs/storybook/tree/master/addons/storyshots/storyshots-core",
  "bugs": {
    "url": "https://github.com/storybookjs/storybook/issues"
  },
  "repository": {
    "type": "git",
    "url": "https://github.com/storybookjs/storybook.git",
    "directory": "addons/storyshots/storyshots-core"
  },
  "license": "MIT",
  "files": [
    "dist/**/*",
    "docs/**/*",
    "README.md"
  ],
  "main": "dist/index.js",
  "scripts": {
    "build-storybook": "build-storybook",
    "example": "jest storyshot.test",
    "prepare": "node ../../../scripts/prepare.js",
    "storybook": "start-storybook -p 6006"
  },
  "dependencies": {
<<<<<<< HEAD
    "@jest/transform": "^24.9.0",
    "@storybook/addons": "5.2.0-rc.11",
=======
    "@storybook/addons": "5.3.0-alpha.7",
>>>>>>> 43afd675
    "core-js": "^3.0.1",
    "glob": "^7.1.3",
    "global": "^4.3.2",
    "jest-specific-snapshot": "^2.0.0",
    "read-pkg-up": "^6.0.0",
    "regenerator-runtime": "^0.12.1"
  },
  "devDependencies": {
    "enzyme-to-json": "^3.3.5",
    "jest-emotion": "^10.0.17",
    "react": "^16.8.3"
  },
  "publishConfig": {
    "access": "public"
  }
}<|MERGE_RESOLUTION|>--- conflicted
+++ resolved
@@ -29,12 +29,8 @@
     "storybook": "start-storybook -p 6006"
   },
   "dependencies": {
-<<<<<<< HEAD
     "@jest/transform": "^24.9.0",
-    "@storybook/addons": "5.2.0-rc.11",
-=======
     "@storybook/addons": "5.3.0-alpha.7",
->>>>>>> 43afd675
     "core-js": "^3.0.1",
     "glob": "^7.1.3",
     "global": "^4.3.2",
