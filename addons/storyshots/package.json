--- conflicted
+++ resolved
@@ -36,12 +36,8 @@
     "react-dom": "^16.3.0"
   },
   "peerDependencies": {
-<<<<<<< HEAD
-    "@storybook/addons": "3.4.0-rc.3",
-    "@storybook/core": "3.4.0-rc.3",
-=======
     "@storybook/addons": "4.0.0-alpha.1",
->>>>>>> eb4bc2ab
+    "@storybook/core": "4.0.0-alpha.1",
     "babel-core": "^6.26.0 || ^7.0.0-0"
   }
 }