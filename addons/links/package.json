--- conflicted
+++ resolved
@@ -25,10 +25,6 @@
     "@storybook/components": "4.1.0-alpha.11",
     "@storybook/core-events": "4.1.0-alpha.11",
     "global": "^4.3.2",
-<<<<<<< HEAD
-    "prop-types": "^15.6.2",
-    "react": "^16.7.0-alpha.2"
-=======
     "prop-types": "^15.6.2"
   },
   "peerDependencies": {
@@ -36,6 +32,5 @@
   },
   "publishConfig": {
     "access": "public"
->>>>>>> e42c6473
   }
 }