{
  "name": "@storybook/addon-links",
<<<<<<< HEAD
  "version": "6.1.0-alpha.33",
=======
  "version": "6.1.0-alpha.35",
>>>>>>> 3775f570
  "description": "Story Links addon for storybook",
  "keywords": [
    "addon",
    "storybook"
  ],
  "homepage": "https://github.com/storybookjs/storybook/tree/master/addons/links",
  "bugs": {
    "url": "https://github.com/storybookjs/storybook/issues"
  },
  "repository": {
    "type": "git",
    "url": "https://github.com/storybookjs/storybook.git",
    "directory": "addons/links"
  },
  "license": "MIT",
  "main": "dist/index.js",
  "types": "dist/index.d.ts",
  "files": [
    "dist/**/*",
    "README.md",
    "*.js",
    "*.d.ts",
    "ts3.4/**/*"
  ],
  "scripts": {
    "prepare": "node ../../scripts/prepare.js"
  },
  "dependencies": {
<<<<<<< HEAD
    "@storybook/addons": "6.1.0-alpha.33",
    "@storybook/client-logger": "6.1.0-alpha.33",
    "@storybook/core-events": "6.1.0-alpha.33",
    "@storybook/csf": "0.0.1",
    "@storybook/router": "6.1.0-alpha.33",
=======
    "@storybook/addons": "6.1.0-alpha.35",
    "@storybook/client-logger": "6.1.0-alpha.35",
    "@storybook/core-events": "6.1.0-alpha.35",
    "@storybook/csf": "0.0.1",
    "@storybook/router": "6.1.0-alpha.35",
>>>>>>> 3775f570
    "@types/qs": "^6.9.0",
    "core-js": "^3.0.1",
    "global": "^4.3.2",
    "prop-types": "^15.7.2",
    "qs": "^6.6.0",
    "react": "^16.8.3 || ^17.0.0",
    "react-dom": "^16.8.3 || ^17.0.0",
    "regenerator-runtime": "^0.13.7",
    "ts-dedent": "^2.0.0"
  },
  "devDependencies": {
    "@types/webpack-env": "^1.15.2",
    "enzyme": "^3.11.0"
  },
  "publishConfig": {
    "access": "public"
  },
<<<<<<< HEAD
  "gitHead": "a5ee924e01e4e5c9d0170e2a70f8fc8a5825cfbb",
=======
  "gitHead": "76bb5211363a4259b9962590a3a5e62a00921b91",
>>>>>>> 3775f570
  "typesVersions": {
    "<3.8": {
      "*": [
        "ts3.4/*"
      ]
    }
  }
}<|MERGE_RESOLUTION|>--- conflicted
+++ resolved
@@ -1,10 +1,6 @@
 {
   "name": "@storybook/addon-links",
-<<<<<<< HEAD
-  "version": "6.1.0-alpha.33",
-=======
   "version": "6.1.0-alpha.35",
->>>>>>> 3775f570
   "description": "Story Links addon for storybook",
   "keywords": [
     "addon",
@@ -33,19 +29,11 @@
     "prepare": "node ../../scripts/prepare.js"
   },
   "dependencies": {
-<<<<<<< HEAD
-    "@storybook/addons": "6.1.0-alpha.33",
-    "@storybook/client-logger": "6.1.0-alpha.33",
-    "@storybook/core-events": "6.1.0-alpha.33",
-    "@storybook/csf": "0.0.1",
-    "@storybook/router": "6.1.0-alpha.33",
-=======
     "@storybook/addons": "6.1.0-alpha.35",
     "@storybook/client-logger": "6.1.0-alpha.35",
     "@storybook/core-events": "6.1.0-alpha.35",
     "@storybook/csf": "0.0.1",
     "@storybook/router": "6.1.0-alpha.35",
->>>>>>> 3775f570
     "@types/qs": "^6.9.0",
     "core-js": "^3.0.1",
     "global": "^4.3.2",
@@ -63,11 +51,7 @@
   "publishConfig": {
     "access": "public"
   },
-<<<<<<< HEAD
-  "gitHead": "a5ee924e01e4e5c9d0170e2a70f8fc8a5825cfbb",
-=======
   "gitHead": "76bb5211363a4259b9962590a3a5e62a00921b91",
->>>>>>> 3775f570
   "typesVersions": {
     "<3.8": {
       "*": [
