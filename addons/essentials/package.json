--- conflicted
+++ resolved
@@ -30,42 +30,26 @@
   "dependencies": {
     "@storybook/addon-actions": "6.1.0-alpha.35",
     "@storybook/addon-backgrounds": "6.1.0-alpha.35",
-<<<<<<< HEAD
-    "@storybook/addon-docs": "6.1.0-alpha.35",
-=======
     "@storybook/addon-controls": "6.1.0-alpha.35",
     "@storybook/addon-docs": "6.1.0-alpha.35",
     "@storybook/addon-toolbars": "6.1.0-alpha.35",
->>>>>>> 3775f570
     "@storybook/addon-viewport": "6.1.0-alpha.35",
     "@storybook/addons": "6.1.0-alpha.35",
     "@storybook/api": "6.1.0-alpha.35",
     "@storybook/node-logger": "6.1.0-alpha.35",
-<<<<<<< HEAD
-    "core-js": "^3.6.5",
-    "regenerator-runtime": "^0.13.7",
-    "ts-dedent": "^1.1.1"
-=======
     "core-js": "^3.0.1",
     "react": "^16.8.3 || ^17.0.0",
     "react-dom": "^16.8.3 || ^17.0.0",
     "regenerator-runtime": "^0.13.7",
     "ts-dedent": "^2.0.0"
->>>>>>> 3775f570
   },
   "devDependencies": {
     "@babel/core": "^7.9.6",
     "@storybook/vue": "6.1.0-alpha.35",
     "@types/jest": "^25.1.1",
-    "@types/webpack-env": "^1.15.3"
+    "@types/webpack-env": "^1.15.2"
   },
   "peerDependencies": {
-<<<<<<< HEAD
-    "babel-loader": "^8.1.0",
-    "react": "^16.8.0",
-    "react-dom": "*",
-    "react-is": "^16.8.0"
-=======
     "@babel/core": "^7.9.6",
     "@storybook/vue": "6.1.0-alpha.35",
     "babel-loader": "^8.0.0",
@@ -78,7 +62,6 @@
     "webpack": {
       "optional": true
     }
->>>>>>> 3775f570
   },
   "publishConfig": {
     "access": "public"
