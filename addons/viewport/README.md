--- conflicted
+++ resolved
@@ -55,11 +55,7 @@
 
 ---
 
-<<<<<<< HEAD
-A key-value pair of viewport's key and properties (see `Viewport` definition below) for all viewports to be displayed. Default is [`INITIAL_VIEWPORTS`](src/defaults.ts)
-=======
 A key-value pair of viewport's key and properties (see `Viewport` definition below) for all viewports to be displayed. Default is [`MINIMAL_VIEWPORTS`](src/defaults.ts)
->>>>>>> 22deb2fe
 
 #### Viewport Model
 
