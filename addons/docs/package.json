--- conflicted
+++ resolved
@@ -44,15 +44,9 @@
     "@babel/plugin-transform-react-jsx": "^7.12.1",
     "@babel/preset-env": "^7.12.1",
     "@jest/transform": "^26.0.0",
-<<<<<<< HEAD
-    "@mdx-js/loader": "^1.5.1",
-    "@mdx-js/mdx": "^1.5.1",
-    "@mdx-js/react": "^1.5.1",
-=======
     "@mdx-js/loader": "^1.6.19",
     "@mdx-js/mdx": "^1.6.19",
     "@mdx-js/react": "^1.6.19",
->>>>>>> 3775f570
     "@storybook/addons": "6.1.0-alpha.35",
     "@storybook/api": "6.1.0-alpha.35",
     "@storybook/client-api": "6.1.0-alpha.35",
@@ -93,10 +87,7 @@
     "@emotion/core": "^10.0.20",
     "@emotion/styled": "^10.0.17",
     "@storybook/react": "6.1.0-alpha.35",
-<<<<<<< HEAD
-=======
     "@storybook/vue": "6.1.0-alpha.35",
->>>>>>> 3775f570
     "@storybook/web-components": "6.1.0-alpha.35",
     "@types/cross-spawn": "^6.0.1",
     "@types/doctrine": "^0.0.3",
@@ -106,13 +97,8 @@
     "@types/prop-types": "^15.5.9",
     "@types/tmp": "^0.1.0",
     "@types/util-deprecate": "^1.0.0",
-<<<<<<< HEAD
-    "babel-loader": "^8.1.0",
-    "babel-plugin-react-docgen": "^4.1.0",
-=======
     "babel-loader": "^8.0.6",
     "babel-plugin-react-docgen": "^4.2.1",
->>>>>>> 3775f570
     "cross-spawn": "^7.0.1",
     "fs-extra": "^9.0.0",
     "jest": "^26.0.0",
@@ -126,7 +112,7 @@
     "tmp": "^0.2.1",
     "tslib": "^2.0.0",
     "web-component-analyzer": "^1.0.3",
-    "webpack": "^5.3.2",
+    "webpack": "^4.33.0",
     "zone.js": "^0.10.2"
   },
   "peerDependencies": {
