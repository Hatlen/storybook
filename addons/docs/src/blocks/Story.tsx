import React from 'react';
import { toId } from '@storybook/router';
import { Story, StoryProps as PureStoryProps } from '@storybook/components';
import { CURRENT_SELECTION } from './shared';

import { DocsContext, DocsContextProps } from './DocsContext';

interface StoryProps {
  id?: string;
  name?: string;
  children?: React.ReactElement;
  height?: string;
}

const inferInlineStories = (framework: string): boolean => {
  switch (framework) {
    case 'react':
      return true;
    default:
      return false;
  }
};

export const getStoryProps = (
  { id, name, height }: StoryProps,
  { id: currentId, storyStore, parameters, mdxKind }: DocsContextProps
): PureStoryProps => {
<<<<<<< HEAD
  const previewId =
    id === CURRENT_SELECTION
      ? toId(selectedKind, selectedStory)
      : id || (name && toId(mdxKind, name));
  const data = storyStore.fromId(previewId);
  const { inlineStories } = (parameters && parameters.options && parameters.options.docs) || {
    inlineStories: false,
  };
=======
  const previewId = id || (name && toId(mdxKind, name)) || currentId;
  const data = storyStore.fromId(previewId);
  const { framework = null } = parameters || {};
  const { inlineStories = inferInlineStories(framework), iframeHeight = undefined } =
    (parameters && parameters.options && parameters.options.docs) || {};
>>>>>>> ff5a1e56
  return {
    inline: inlineStories,
    id: previewId,
    storyFn: data && data.getDecorated(),
<<<<<<< HEAD
    height,
=======
    height: height || iframeHeight,
>>>>>>> ff5a1e56
    title: data && data.name,
  };
};

const StoryContainer: React.FunctionComponent<StoryProps> = props => (
  <DocsContext.Consumer>
    {context => {
      const storyProps = getStoryProps(props, context);
      return <Story {...storyProps} />;
    }}
  </DocsContext.Consumer>
);

StoryContainer.defaultProps = {
  children: null,
  name: null,
};

export { StoryContainer as Story };<|MERGE_RESOLUTION|>--- conflicted
+++ resolved
@@ -25,31 +25,16 @@
   { id, name, height }: StoryProps,
   { id: currentId, storyStore, parameters, mdxKind }: DocsContextProps
 ): PureStoryProps => {
-<<<<<<< HEAD
-  const previewId =
-    id === CURRENT_SELECTION
-      ? toId(selectedKind, selectedStory)
-      : id || (name && toId(mdxKind, name));
-  const data = storyStore.fromId(previewId);
-  const { inlineStories } = (parameters && parameters.options && parameters.options.docs) || {
-    inlineStories: false,
-  };
-=======
-  const previewId = id || (name && toId(mdxKind, name)) || currentId;
+  const previewId = id === CURRENT_SELECTION ? currentId : id || (name && toId(mdxKind, name));
   const data = storyStore.fromId(previewId);
   const { framework = null } = parameters || {};
   const { inlineStories = inferInlineStories(framework), iframeHeight = undefined } =
     (parameters && parameters.options && parameters.options.docs) || {};
->>>>>>> ff5a1e56
   return {
     inline: inlineStories,
     id: previewId,
     storyFn: data && data.getDecorated(),
-<<<<<<< HEAD
-    height,
-=======
     height: height || iframeHeight,
->>>>>>> ff5a1e56
     title: data && data.name,
   };
 };
