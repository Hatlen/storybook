{
  "name": "@storybook/addon-knobs",
  "version": "5.0.0-beta.3",
  "description": "Storybook Addon Prop Editor Component",
  "keywords": [
    "addon",
    "storybook"
  ],
  "homepage": "https://github.com/storybooks/storybook/tree/master/addons/knobs",
  "bugs": {
    "url": "https://github.com/storybooks/storybook/issues"
  },
  "repository": {
    "type": "git",
    "url": "https://github.com/storybooks/storybook.git",
    "directory": "addons/knobs"
  },
  "license": "MIT",
  "main": "dist/index.js",
  "jsnext:main": "src/index.js",
  "scripts": {
    "prepare": "node ../../scripts/prepare.js"
  },
  "dependencies": {
    "@storybook/addons": "5.0.0-beta.3",
    "@storybook/components": "5.0.0-beta.3",
    "@storybook/core-events": "5.0.0-beta.3",
    "@storybook/theming": "5.0.0-beta.3",
    "copy-to-clipboard": "^3.0.8",
    "core-js": "^2.6.5",
    "escape-html": "^1.0.3",
    "fast-deep-equal": "^2.0.1",
    "global": "^4.3.2",
    "prop-types": "^15.7.2",
    "qs": "^6.6.0",
    "react-color": "^2.17.0",
    "react-lifecycles-compat": "^3.0.4",
<<<<<<< HEAD
    "react-select": "^2.4.1"
=======
    "react-select": "^2.2.0"
>>>>>>> 578a52e9
  },
  "peerDependencies": {
    "react": "*"
  },
  "publishConfig": {
    "access": "public"
  }
}<|MERGE_RESOLUTION|>--- conflicted
+++ resolved
@@ -35,11 +35,7 @@
     "qs": "^6.6.0",
     "react-color": "^2.17.0",
     "react-lifecycles-compat": "^3.0.4",
-<<<<<<< HEAD
-    "react-select": "^2.4.1"
-=======
     "react-select": "^2.2.0"
->>>>>>> 578a52e9
   },
   "peerDependencies": {
     "react": "*"
