--- conflicted
+++ resolved
@@ -1,10 +1,6 @@
 {
   "name": "@storybook/addon-knobs",
-<<<<<<< HEAD
-  "version": "4.0.12",
-=======
   "version": "4.1.0-alpha.12",
->>>>>>> 20549f6d
   "description": "Storybook Addon Prop Editor Component",
   "keywords": [
     "addon",
@@ -26,15 +22,9 @@
   },
   "dependencies": {
     "@emotion/styled": "^0.10.6",
-<<<<<<< HEAD
-    "@storybook/addons": "4.0.12",
-    "@storybook/components": "4.0.12",
-    "@storybook/core-events": "4.0.12",
-=======
     "@storybook/addons": "4.1.0-alpha.12",
     "@storybook/components": "4.1.0-alpha.12",
     "@storybook/core-events": "4.1.0-alpha.12",
->>>>>>> 20549f6d
     "copy-to-clipboard": "^3.0.8",
     "escape-html": "^1.0.3",
     "fast-deep-equal": "^2.0.1",
