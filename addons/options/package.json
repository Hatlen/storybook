{
  "name": "@storybook/addon-options",
  "version": "4.1.1",
  "description": "Options addon for storybook",
  "keywords": [
    "addon",
    "storybook"
  ],
  "homepage": "https://github.com/storybooks/storybook/tree/master/addons/options",
  "bugs": {
    "url": "https://github.com/storybooks/storybook/issues"
  },
  "repository": {
    "type": "git",
    "url": "https://github.com/storybooks/storybook.git"
  },
  "license": "MIT",
  "main": "preview.js",
  "scripts": {
    "prepare": "node ../../scripts/prepare.js"
  },
  "dependencies": {
<<<<<<< HEAD
    "@storybook/addons": "4.0.12",
=======
    "@storybook/addons": "4.1.1",
    "core-js": "^2.5.7",
>>>>>>> 03eaf5fe
    "util-deprecate": "^1.0.2"
  },
  "peerDependencies": {
    "react": "*"
  },
  "publishConfig": {
    "access": "public"
  }
}<|MERGE_RESOLUTION|>--- conflicted
+++ resolved
@@ -20,12 +20,8 @@
     "prepare": "node ../../scripts/prepare.js"
   },
   "dependencies": {
-<<<<<<< HEAD
-    "@storybook/addons": "4.0.12",
-=======
     "@storybook/addons": "4.1.1",
     "core-js": "^2.5.7",
->>>>>>> 03eaf5fe
     "util-deprecate": "^1.0.2"
   },
   "peerDependencies": {
