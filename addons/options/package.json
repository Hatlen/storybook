{
  "name": "@storybook/addon-options",
  "version": "4.0.0-alpha.16",
  "description": "Options addon for storybook",
  "keywords": [
    "storybook"
  ],
  "homepage": "https://github.com/storybooks/storybook/tree/master/addons/options",
  "bugs": {
    "url": "https://github.com/storybooks/storybook/issues"
  },
  "repository": {
    "type": "git",
    "url": "https://github.com/storybooks/storybook.git"
  },
  "license": "MIT",
  "main": "preview.js",
  "scripts": {
    "prepare": "node ../../scripts/prepare.js"
  },
  "dependencies": {
<<<<<<< HEAD
    "@storybook/addons": "4.0.0-alpha.14"
=======
    "@storybook/addons": "4.0.0-alpha.16",
    "babel-runtime": "^6.26.0"
>>>>>>> 4121d263
  },
  "peerDependencies": {
    "react": "*"
  }
}<|MERGE_RESOLUTION|>--- conflicted
+++ resolved
@@ -19,12 +19,7 @@
     "prepare": "node ../../scripts/prepare.js"
   },
   "dependencies": {
-<<<<<<< HEAD
-    "@storybook/addons": "4.0.0-alpha.14"
-=======
-    "@storybook/addons": "4.0.0-alpha.16",
-    "babel-runtime": "^6.26.0"
->>>>>>> 4121d263
+    "@storybook/addons": "4.0.0-alpha.16"
   },
   "peerDependencies": {
     "react": "*"
