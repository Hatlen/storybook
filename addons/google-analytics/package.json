--- conflicted
+++ resolved
@@ -20,13 +20,8 @@
     "prepare": "node ../../scripts/prepare.js"
   },
   "dependencies": {
-<<<<<<< HEAD
-    "@storybook/addons": "^5.1.0-alpha.33",
-    "@storybook/core-events": "^5.1.0-alpha.33",
-=======
     "@storybook/addons": "5.1.0-alpha.34",
     "@storybook/core-events": "5.1.0-alpha.34",
->>>>>>> a83f1fa7
     "core-js": "^2.6.5",
     "global": "^4.3.2",
     "react-ga": "^2.5.7"
