{
  "name": "@storybook/addon-ondevice-notes",
<<<<<<< HEAD
  "version": "4.0.12",
=======
  "version": "4.1.0-alpha.12",
>>>>>>> 20549f6d
  "description": "Write notes for your Storybook stories.",
  "keywords": [
    "addon",
    "notes",
    "storybook"
  ],
  "repository": {
    "type": "git",
    "url": "https://github.com/storybooks/storybook.git"
  },
  "license": "MIT",
  "main": "dist/index.js",
  "jsnext:main": "src/index.js",
  "scripts": {
    "prepare": "node ../../scripts/prepare.js"
  },
  "dependencies": {
    "@storybook/addons": "4.1.0-alpha.12",
    "prop-types": "^15.6.2",
    "react-native-simple-markdown": "^1.1.0"
  },
  "peerDependencies": {
    "react": "*",
    "react-native": "*"
  },
  "publishConfig": {
    "access": "public"
  }
}<|MERGE_RESOLUTION|>--- conflicted
+++ resolved
@@ -1,10 +1,6 @@
 {
   "name": "@storybook/addon-ondevice-notes",
-<<<<<<< HEAD
-  "version": "4.0.12",
-=======
   "version": "4.1.0-alpha.12",
->>>>>>> 20549f6d
   "description": "Write notes for your Storybook stories.",
   "keywords": [
     "addon",
