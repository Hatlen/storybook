{
  "name": "@storybook/addon-notes",
  "version": "3.4.0-rc.0",
  "description": "Write notes for your Storybook stories.",
  "keywords": [
    "addon",
    "notes",
    "storybook"
  ],
  "license": "MIT",
  "main": "dist/index.js",
  "jsnext:main": "src/index.js",
  "repository": {
    "type": "git",
    "url": "https://github.com/storybooks/storybook.git"
  },
  "scripts": {
    "prepare": "node ../../scripts/prepare.js",
    "publish-storybook": "bash .scripts/publish_storybook.sh",
    "storybook": "start-storybook -p 9010"
  },
  "dependencies": {
    "babel-runtime": "^6.26.0",
    "marked": "^0.3.17",
    "prop-types": "^15.6.1",
    "util-deprecate": "^1.0.2"
  },
  "devDependencies": {
<<<<<<< HEAD
    "@storybook/react": "^3.4.0-alpha.9",
    "@types/react": "^16.0.20"
=======
    "@storybook/react": "^3.4.0-rc.0"
>>>>>>> 44d22936
  },
  "peerDependencies": {
    "@storybook/addons": "^3.3.0",
    "react": "*"
  }
}<|MERGE_RESOLUTION|>--- conflicted
+++ resolved
@@ -26,12 +26,8 @@
     "util-deprecate": "^1.0.2"
   },
   "devDependencies": {
-<<<<<<< HEAD
-    "@storybook/react": "^3.4.0-alpha.9",
+    "@storybook/react": "^3.4.0-rc.0",
     "@types/react": "^16.0.20"
-=======
-    "@storybook/react": "^3.4.0-rc.0"
->>>>>>> 44d22936
   },
   "peerDependencies": {
     "@storybook/addons": "^3.3.0",
