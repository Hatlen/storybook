--- conflicted
+++ resolved
@@ -24,15 +24,11 @@
     "util-deprecate": "^1.0.2"
   },
   "devDependencies": {
-<<<<<<< HEAD
     "prop-types": "^15.5.10",
-    "react": "^15.5.4"
-=======
     "git-url-parse": "^6.2.2",
     "react": "^15.6.1",
     "react-addons-test-utils": "^15.5.1",
     "react-dom": "^15.6.1"
->>>>>>> 548a5bfe
   },
   "peerDependencies": {
     "react": "*"
