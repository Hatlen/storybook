--- conflicted
+++ resolved
@@ -1,10 +1,6 @@
 {
   "name": "@storybook/addon-notes",
-<<<<<<< HEAD
-  "version": "5.2.0-beta.32",
-=======
   "version": "5.3.0-alpha.17",
->>>>>>> aae55a4b
   "description": "Write notes for your Storybook stories.",
   "keywords": [
     "addon",
@@ -34,15 +30,6 @@
     "prepare": "node ../../scripts/prepare.js"
   },
   "dependencies": {
-<<<<<<< HEAD
-    "@storybook/addons": "5.2.0-beta.32",
-    "@storybook/api": "5.2.0-beta.32",
-    "@storybook/client-logger": "5.2.0-beta.32",
-    "@storybook/components": "5.2.0-beta.32",
-    "@storybook/core-events": "5.2.0-beta.32",
-    "@storybook/router": "5.2.0-beta.32",
-    "@storybook/theming": "5.2.0-beta.32",
-=======
     "@storybook/addons": "5.3.0-alpha.17",
     "@storybook/api": "5.3.0-alpha.17",
     "@storybook/client-logger": "5.3.0-alpha.17",
@@ -50,7 +37,6 @@
     "@storybook/core-events": "5.3.0-alpha.17",
     "@storybook/router": "5.3.0-alpha.17",
     "@storybook/theming": "5.3.0-alpha.17",
->>>>>>> aae55a4b
     "core-js": "^3.0.1",
     "global": "^4.3.2",
     "markdown-to-jsx": "^6.10.3",
