--- conflicted
+++ resolved
@@ -1,10 +1,6 @@
 {
   "name": "@storybook/addon-info",
-<<<<<<< HEAD
-  "version": "4.0.12",
-=======
   "version": "4.1.0-alpha.12",
->>>>>>> 20549f6d
   "description": "A Storybook addon to show additional information for your stories.",
   "keywords": [
     "addon",
@@ -26,16 +22,9 @@
   },
   "dependencies": {
     "@emotion/styled": "^0.10.6",
-<<<<<<< HEAD
-    "@storybook/addons": "4.0.12",
-    "@storybook/client-logger": "4.0.12",
-    "@storybook/components": "4.0.12",
-    "core-js": "2.5.7",
-=======
     "@storybook/addons": "4.1.0-alpha.12",
     "@storybook/client-logger": "4.1.0-alpha.12",
     "@storybook/components": "4.1.0-alpha.12",
->>>>>>> 20549f6d
     "global": "^4.3.2",
     "marksy": "^6.1.0",
     "nested-object-assign": "^1.0.1",
