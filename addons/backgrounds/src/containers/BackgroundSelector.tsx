import React, { Component, Fragment } from 'react';
import memoize from 'memoizerific';

import { Combo, Consumer, API } from '@storybook/api';
import { Global, Theme } from '@storybook/theming';

import { Icons, IconButton, WithTooltip, TooltipLinkList } from '@storybook/components';

import { PARAM_KEY, EVENTS } from '../constants';
import { ColorIcon } from '../components/ColorIcon';

interface Item {
  id: string;
  title: string;
  onClick: () => void;
  value: string;
  right?: any;
}

interface Input {
  name: string;
  value: string;
  default?: boolean;
}

const iframeId = 'storybook-preview-background';

const createBackgroundSelectorItem = memoize(1000)(
  (
    id: string,
    name: string,
    value: string,
    hasSwatch: boolean,
    change: (arg: { selected: string; name: string }) => void
  ): Item => ({
    id: id || name,
    title: name,
    onClick: () => {
      change({ selected: value, name });
    },
    value,
    right: hasSwatch ? <ColorIcon background={value} /> : undefined,
  })
);

const getSelectedBackgroundColor = (list: Input[], currentSelectedValue: string): string => {
  if (!list.length) {
    return 'transparent';
  }

  if (currentSelectedValue === 'transparent') {
    return currentSelectedValue;
  }

  if (list.find(i => i.value === currentSelectedValue)) {
    return currentSelectedValue;
  }

  if (list.find(i => i.default)) {
    return list.find(i => i.default).value;
  }

  return 'transparent';
};

const mapper = ({ api, state }: Combo): { items: Input[]; selected: string | null } => {
  const story = state.storiesHash[state.storyId];
  const list = story ? api.getParameters(story.id, PARAM_KEY) : [];
  const selected = state.addons[PARAM_KEY] || null;

  return { items: list || [], selected };
};

const getDisplayedItems = memoize(10)((list: Input[], selected: string | null, change) => {
  let availableBackgroundSelectorItems: Item[] = [];

  if (selected !== 'transparent') {
    availableBackgroundSelectorItems.push(
      createBackgroundSelectorItem('reset', 'Clear background', 'transparent', null, change)
    );
  }

  if (list.length) {
    availableBackgroundSelectorItems = [
      ...availableBackgroundSelectorItems,
      ...list.map(({ name, value }) =>
        createBackgroundSelectorItem(null, name, value, true, change)
      ),
    ];
  }

  return availableBackgroundSelectorItems;
});

interface State {
  expanded: boolean;
}

<<<<<<< HEAD
interface Props {
  api: API;
}

export class BackgroundSelector extends Component<Props, State> {
=======
export class BackgroundSelector extends Component<{ api: API }, State> {
>>>>>>> fba0541a
  state: State = {
    expanded: false,
  };

<<<<<<< HEAD
  change = (args: State & { selected: string | null }) => {
    if (typeof args.expanded === 'boolean') {
      this.setState({ expanded: args.expanded });
    }
    if (typeof args.selected === 'string') {
      this.props.api.setAddonState(PARAM_KEY, args.selected);
    }
=======
  change = ({ selected, name }: { selected: string; name: string }) => {
    this.props.api.emit(EVENTS.UPDATE, { selected, name });
    this.setState({ selected, expanded: false });
>>>>>>> fba0541a
  };

  onVisibilityChange = (s: boolean) => {
    if (this.state.expanded !== s) {
      this.setState({ expanded: s });
    }
  };

  render() {
    const { expanded } = this.state;

    return (
      <Consumer filter={mapper}>
        {({ items, selected }: ReturnType<typeof mapper>) => {
          const selectedBackgroundColor = getSelectedBackgroundColor(items, selected);
          const links = getDisplayedItems(items, selectedBackgroundColor, this.change);

          return items.length ? (
            <Fragment>
              {selectedBackgroundColor ? (
                <Global
                  styles={(theme: Theme) => ({
                    [`#${iframeId}`]: {
                      background:
                        selectedBackgroundColor === 'transparent'
                          ? theme.background.content
                          : selectedBackgroundColor,
                    },
                  })}
                />
              ) : null}
              <WithTooltip
                placement="top"
                trigger="click"
                tooltipShown={expanded}
                onVisibilityChange={this.onVisibilityChange}
                tooltip={<TooltipLinkList links={links} />}
                closeOnClick
              >
                <IconButton
                  key="background"
                  active={selectedBackgroundColor !== 'transparent'}
                  title="Change the background of the preview"
                >
                  <Icons icon="photo" />
                </IconButton>
              </WithTooltip>
            </Fragment>
          ) : null;
        }}
      </Consumer>
    );
  }
}<|MERGE_RESOLUTION|>--- conflicted
+++ resolved
@@ -6,7 +6,7 @@
 
 import { Icons, IconButton, WithTooltip, TooltipLinkList } from '@storybook/components';
 
-import { PARAM_KEY, EVENTS } from '../constants';
+import { PARAM_KEY } from '../constants';
 import { ColorIcon } from '../components/ColorIcon';
 
 interface Item {
@@ -92,36 +92,30 @@
   return availableBackgroundSelectorItems;
 });
 
+interface GlobalState {
+  selected: string | undefined;
+}
+
 interface State {
   expanded: boolean;
 }
 
-<<<<<<< HEAD
 interface Props {
   api: API;
 }
 
 export class BackgroundSelector extends Component<Props, State> {
-=======
-export class BackgroundSelector extends Component<{ api: API }, State> {
->>>>>>> fba0541a
   state: State = {
     expanded: false,
   };
 
-<<<<<<< HEAD
-  change = (args: State & { selected: string | null }) => {
-    if (typeof args.expanded === 'boolean') {
-      this.setState({ expanded: args.expanded });
+  change = (args: GlobalState) => {
+    if (this.state.expanded) {
+      this.setState({ expanded: false });
     }
     if (typeof args.selected === 'string') {
       this.props.api.setAddonState(PARAM_KEY, args.selected);
     }
-=======
-  change = ({ selected, name }: { selected: string; name: string }) => {
-    this.props.api.emit(EVENTS.UPDATE, { selected, name });
-    this.setState({ selected, expanded: false });
->>>>>>> fba0541a
   };
 
   onVisibilityChange = (s: boolean) => {
