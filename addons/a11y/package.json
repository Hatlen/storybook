{
  "name": "@storybook/addon-a11y",
  "version": "4.2.0-alpha.1",
  "description": "a11y addon for storybook",
  "keywords": [
    "a11y",
    "accessibility",
    "addon",
    "storybook",
    "valid",
    "verify"
  ],
  "homepage": "https://github.com/storybooks/storybook#readme",
  "bugs": {
    "url": "https://github.com/storybooks/storybook/issues"
  },
  "repository": {
    "type": "git",
    "url": "git+https://github.com/storybooks/storybook.git"
  },
  "license": "MIT",
  "main": "dist/index.js",
  "jsnext:main": "src/index.js",
  "scripts": {
    "prepare": "node ../../scripts/prepare.js"
  },
  "dependencies": {
<<<<<<< HEAD
    "@emotion/styled": "^10.0.2",
    "@storybook/addons": "4.1.0-alpha.11",
    "@storybook/client-logger": "4.1.0-alpha.11",
    "@storybook/components": "4.1.0-alpha.11",
    "@storybook/core-events": "4.1.0-alpha.11",
    "axe-core": "^3.1.2",
    "react": "^16.7.0-alpha.2",
    "react-dom": "^16.7.0-alpha.2",
=======
    "@emotion/styled": "^0.10.6",
    "@storybook/addons": "4.2.0-alpha.1",
    "@storybook/client-logger": "4.2.0-alpha.1",
    "@storybook/components": "4.2.0-alpha.1",
    "@storybook/core-events": "4.2.0-alpha.1",
    "axe-core": "^3.1.2",
    "core-js": "^2.5.7",
>>>>>>> 9d23c3dc
    "global": "^4.3.2",
    "memoizerific": "^1.11.3",
    "prop-types": "^15.6.2"
  },
  "peerDependencies": {
    "react": "*",
    "react-dom": "*"
  },
  "publishConfig": {
    "access": "public"
  }
}<|MERGE_RESOLUTION|>--- conflicted
+++ resolved
@@ -25,31 +25,18 @@
     "prepare": "node ../../scripts/prepare.js"
   },
   "dependencies": {
-<<<<<<< HEAD
     "@emotion/styled": "^10.0.2",
-    "@storybook/addons": "4.1.0-alpha.11",
-    "@storybook/client-logger": "4.1.0-alpha.11",
-    "@storybook/components": "4.1.0-alpha.11",
-    "@storybook/core-events": "4.1.0-alpha.11",
-    "axe-core": "^3.1.2",
-    "react": "^16.7.0-alpha.2",
-    "react-dom": "^16.7.0-alpha.2",
-=======
-    "@emotion/styled": "^0.10.6",
     "@storybook/addons": "4.2.0-alpha.1",
     "@storybook/client-logger": "4.2.0-alpha.1",
     "@storybook/components": "4.2.0-alpha.1",
     "@storybook/core-events": "4.2.0-alpha.1",
     "axe-core": "^3.1.2",
     "core-js": "^2.5.7",
->>>>>>> 9d23c3dc
+    "react": "^16.7.0-alpha.2",
+    "react-dom": "^16.7.0-alpha.2",
     "global": "^4.3.2",
     "memoizerific": "^1.11.3",
     "prop-types": "^15.6.2"
-  },
-  "peerDependencies": {
-    "react": "*",
-    "react-dom": "*"
   },
   "publishConfig": {
     "access": "public"
