--- conflicted
+++ resolved
@@ -21,16 +21,6 @@
   item: Result;
 }
 
-<<<<<<< HEAD
-export const Info: FunctionComponent<InfoProps> = ({ item }) => (
-  <Wrapper>
-    <Help>{item.help}</Help>
-    <Link href={item.helpUrl} target="_blank">
-      More info...
-    </Link>
-  </Wrapper>
-);
-=======
 export const Info: FunctionComponent<InfoProps> = ({ item }) => {
   return (
     <Wrapper>
@@ -40,5 +30,4 @@
       </Link>
     </Wrapper>
   );
-};
->>>>>>> b5594404
+};