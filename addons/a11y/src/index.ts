--- conflicted
+++ resolved
@@ -88,11 +88,6 @@
   const channel = addons.getChannel();
   const emit = channel.emit.bind(channel);
 
-<<<<<<< HEAD
-    return getStory(context);
-  },
-});
-=======
   Object.entries(eventMap).forEach(([type, handler]) => {
     channel.on(type, handler);
   });
@@ -121,5 +116,4 @@
   });
 
   return storyFn(storyContext);
-};
->>>>>>> d4027f01
+};