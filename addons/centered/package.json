{
  "name": "@storybook/addon-centered",
<<<<<<< HEAD
  "version": "5.2.0-alpha.10",
=======
  "version": "5.1.0-rc.0",
>>>>>>> ad4d14fd
  "description": "Storybook decorator to center components",
  "keywords": [
    "addon",
    "storybook"
  ],
  "homepage": "https://github.com/storybooks/storybook/tree/master/addons/centered",
  "bugs": {
    "url": "https://github.com/storybooks/storybook/issues"
  },
  "repository": {
    "type": "git",
    "url": "https://github.com/storybooks/storybook.git",
    "directory": "addons/centered"
  },
  "license": "MIT",
  "author": "Muhammed Thanish <mnmtanish@gmail.com>",
  "main": "dist/index.js",
  "types": "dist/index.d.ts",
  "scripts": {
    "prepare": "node ../../scripts/prepare.js"
  },
  "dependencies": {
    "core-js": "^3.0.1",
    "global": "^4.3.2",
    "util-deprecate": "^1.0.2"
  },
  "devDependencies": {
    "@types/mithril": "^1.1.16"
  },
  "optionalDependencies": {
    "mithril": "*",
    "preact": "*",
    "react": "*"
  },
  "publishConfig": {
    "access": "public"
  }
}<|MERGE_RESOLUTION|>--- conflicted
+++ resolved
@@ -1,10 +1,6 @@
 {
   "name": "@storybook/addon-centered",
-<<<<<<< HEAD
   "version": "5.2.0-alpha.10",
-=======
-  "version": "5.1.0-rc.0",
->>>>>>> ad4d14fd
   "description": "Storybook decorator to center components",
   "keywords": [
     "addon",
