--- conflicted
+++ resolved
@@ -1,10 +1,6 @@
 {
   "name": "@storybook/addon-centered",
-<<<<<<< HEAD
-  "version": "5.2.0-beta.32",
-=======
   "version": "5.3.0-alpha.17",
->>>>>>> aae55a4b
   "description": "Storybook decorator to center components",
   "keywords": [
     "addon",
@@ -33,11 +29,7 @@
     "prepare": "node ../../scripts/prepare.js"
   },
   "dependencies": {
-<<<<<<< HEAD
-    "@storybook/addons": "5.2.0-beta.32",
-=======
     "@storybook/addons": "5.3.0-alpha.17",
->>>>>>> aae55a4b
     "core-js": "^3.0.1",
     "global": "^4.3.2",
     "util-deprecate": "^1.0.2"
