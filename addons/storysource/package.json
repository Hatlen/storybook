--- conflicted
+++ resolved
@@ -21,15 +21,9 @@
     "prepare": "node ../../scripts/prepare.js"
   },
   "dependencies": {
-<<<<<<< HEAD
-    "@storybook/addons": "4.2.0-alpha.8",
-    "@storybook/components": "4.2.0-alpha.8",
-    "core-js": "^2.6.1",
-=======
     "@storybook/addons": "4.2.0-alpha.9",
     "@storybook/components": "4.2.0-alpha.9",
-    "core-js": "^2.5.7",
->>>>>>> 08017ca1
+    "core-js": "^2.6.1",
     "estraverse": "^4.2.0",
     "loader-utils": "^1.2.3",
     "prettier": "^1.14.3",
