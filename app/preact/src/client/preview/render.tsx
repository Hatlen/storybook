--- conflicted
+++ resolved
@@ -3,12 +3,7 @@
 import dedent from 'ts-dedent';
 import { RenderContext } from './types';
 
-<<<<<<< HEAD
-let renderedStory: Element;
 const rootElement = document ? document.getElementById('storybook-root') : null;
-=======
-const rootElement = document ? document.getElementById('root') : null;
->>>>>>> 6aaa9d4f
 
 export default function renderMain({ storyFn, kind, name, showMain, showError }: RenderContext) {
   const element = storyFn();
