--- conflicted
+++ resolved
@@ -4,12 +4,6 @@
 import { StoryFnAngularReturnType } from './types';
 import { Parameters } from './types-6-0';
 
-<<<<<<< HEAD
-const rootElement = global.document.getElementById('root');
-
-// add proper types
-export default function renderMain({
-=======
 import { RendererFactory } from './angular-beta/RendererFactory';
 
 const rootElement = global.document.getElementById('root');
@@ -17,26 +11,22 @@
 export const rendererFactory = new RendererFactory();
 
 export default async function renderMain({
->>>>>>> 0b81fe10
   storyFn,
+  showMain,
   forceRender,
   parameters,
   targetDOMNode = rootElement,
-<<<<<<< HEAD
-=======
   id,
->>>>>>> 0b81fe10
 }: {
   storyFn: StoryFn<StoryFnAngularReturnType>;
   showMain: () => void;
   forceRender: boolean;
   parameters: Parameters;
   targetDOMNode: HTMLElement;
-<<<<<<< HEAD
-=======
   id: string;
->>>>>>> 0b81fe10
 }) {
+  showMain();
+
   if (parameters.angularLegacyRendering) {
     renderNgApp(storyFn, forceRender);
     return;
