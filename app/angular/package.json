{
  "name": "@storybook/angular",
  "version": "6.1.0-alpha.35",
  "description": "Storybook for Angular: Develop Angular Components in isolation with Hot Reloading.",
  "keywords": [
    "storybook"
  ],
  "homepage": "https://github.com/storybookjs/storybook/tree/master/app/angular",
  "bugs": {
    "url": "https://github.com/storybookjs/storybook/issues"
  },
  "repository": {
    "type": "git",
    "url": "https://github.com/storybookjs/storybook.git",
    "directory": "app/angular"
  },
  "license": "MIT",
  "main": "dist/client/index.js",
  "types": "dist/client/index.d.ts",
  "bin": {
    "build-storybook": "./bin/build.js",
    "start-storybook": "./bin/index.js",
    "storybook-server": "./bin/index.js"
  },
  "files": [
    "bin/**/*",
    "dist/**/*",
    "README.md",
    "*.js",
    "*.d.ts",
    "ts3.4/**/*"
  ],
  "scripts": {
    "prepare": "node ../../scripts/prepare.js"
  },
  "dependencies": {
    "@storybook/addons": "6.1.0-alpha.35",
    "@storybook/core": "6.1.0-alpha.35",
    "@storybook/node-logger": "6.1.0-alpha.35",
    "@types/webpack-env": "^1.15.2",
    "autoprefixer": "^9.7.6",
    "core-js": "^3.0.1",
    "fork-ts-checker-webpack-plugin": "^5.2.1",
    "global": "^4.3.2",
    "postcss-loader": "^3.0.0",
<<<<<<< HEAD
    "react": "^16.13.1",
    "react-dom": "^16.13.1",
    "regenerator-runtime": "^0.13.3",
    "sass-loader": "^10.0.4",
=======
    "raw-loader": "^4.0.1",
    "regenerator-runtime": "^0.13.7",
    "sass-loader": "^8.0.0",
>>>>>>> 3775f570
    "strip-json-comments": "^3.0.1",
    "ts-loader": "^8.0.7",
    "tsconfig-paths-webpack-plugin": "^3.3.0",
    "webpack": "5.3.2"
  },
  "devDependencies": {
    "@angular-devkit/build-angular": "~0.901.0",
    "@angular-devkit/core": "^9.1.0",
    "@angular/common": "^9.1.0",
    "@angular/compiler": "^9.1.0",
    "@angular/core": "^9.1.0",
    "@angular/forms": "^9.1.0",
    "@angular/platform-browser": "^9.1.0",
    "@angular/platform-browser-dynamic": "^9.1.0",
    "@types/autoprefixer": "^9.4.0"
  },
  "peerDependencies": {
    "@angular-devkit/build-angular": ">=0.8.9",
    "@angular-devkit/core": "^0.6.1 || >=7.0.0",
    "@angular/common": ">=6.0.0",
    "@angular/compiler": ">=6.0.0",
    "@angular/core": ">=6.0.0",
    "@angular/forms": ">=6.0.0",
    "@angular/platform-browser": ">=6.0.0",
    "@angular/platform-browser-dynamic": ">=6.0.0",
    "@babel/core": "*",
    "rxjs": "^6.0.0",
    "typescript": "^3.4.0 || >=4.0.0",
    "zone.js": "^0.8.29 || ^0.9.0 || ^0.10.0"
  },
  "engines": {
    "node": ">=8.0.0"
  },
  "publishConfig": {
    "access": "public"
  },
  "gitHead": "76bb5211363a4259b9962590a3a5e62a00921b91",
  "typesVersions": {
    "<3.8": {
      "*": [
        "ts3.4/*"
      ]
    }
  }
}<|MERGE_RESOLUTION|>--- conflicted
+++ resolved
@@ -40,23 +40,16 @@
     "@types/webpack-env": "^1.15.2",
     "autoprefixer": "^9.7.6",
     "core-js": "^3.0.1",
-    "fork-ts-checker-webpack-plugin": "^5.2.1",
+    "fork-ts-checker-webpack-plugin": "^4.0.3",
     "global": "^4.3.2",
     "postcss-loader": "^3.0.0",
-<<<<<<< HEAD
-    "react": "^16.13.1",
-    "react-dom": "^16.13.1",
-    "regenerator-runtime": "^0.13.3",
-    "sass-loader": "^10.0.4",
-=======
     "raw-loader": "^4.0.1",
     "regenerator-runtime": "^0.13.7",
     "sass-loader": "^8.0.0",
->>>>>>> 3775f570
     "strip-json-comments": "^3.0.1",
-    "ts-loader": "^8.0.7",
-    "tsconfig-paths-webpack-plugin": "^3.3.0",
-    "webpack": "5.3.2"
+    "ts-loader": "^6.0.1",
+    "tsconfig-paths-webpack-plugin": "^3.2.0",
+    "webpack": "^4.43.0"
   },
   "devDependencies": {
     "@angular-devkit/build-angular": "~0.901.0",
