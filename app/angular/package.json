{
  "name": "@storybook/angular",
  "version": "6.2.0-alpha.29",
  "description": "Storybook for Angular: Develop Angular Components in isolation with Hot Reloading.",
  "keywords": [
    "storybook"
  ],
  "homepage": "https://github.com/storybookjs/storybook/tree/master/app/angular",
  "bugs": {
    "url": "https://github.com/storybookjs/storybook/issues"
  },
  "repository": {
    "type": "git",
    "url": "https://github.com/storybookjs/storybook.git",
    "directory": "app/angular"
  },
  "license": "MIT",
  "main": "dist/ts3.9/client/index.js",
  "module": "dist/ts3.9/client/index.js",
  "types": "dist/ts3.9/client/index.d.ts",
  "typesVersions": {
    "<3.8": {
      "*": [
        "dist/ts3.4/*"
      ]
    }
  },
  "bin": {
    "build-storybook": "./bin/build.js",
    "start-storybook": "./bin/index.js",
    "storybook-server": "./bin/index.js"
  },
  "files": [
    "bin/**/*",
    "dist/**/*",
    "README.md",
    "*.js",
    "*.d.ts"
  ],
  "scripts": {
    "prepare": "node ../../scripts/prepare.js"
  },
  "dependencies": {
    "@storybook/addons": "6.2.0-alpha.29",
<<<<<<< HEAD
    "@storybook/api": "^6.2.0-alpha.28",
    "@storybook/core": "6.2.0-alpha.29",
    "@storybook/core-common": "6.2.0-alpha.29",
=======
    "@storybook/api": "6.2.0-alpha.29",
    "@storybook/core": "6.2.0-alpha.29",
>>>>>>> 20394663
    "@storybook/node-logger": "6.2.0-alpha.29",
    "@types/webpack-env": "^1.16.0",
    "autoprefixer": "^9.8.6",
    "core-js": "^3.8.2",
    "fork-ts-checker-webpack-plugin": "^4.1.6",
    "global": "^4.4.0",
    "postcss": "^7.0.35",
    "postcss-loader": "^4.2.0",
    "raw-loader": "^4.0.2",
    "react": "16.14.0",
    "react-dom": "16.14.0",
    "read-pkg-up": "^7.0.1",
    "regenerator-runtime": "^0.13.7",
    "sass-loader": "^10.1.0",
    "strip-json-comments": "3.1.1",
    "ts-dedent": "^2.0.0",
    "ts-loader": "^8.0.14",
    "tsconfig-paths-webpack-plugin": "^3.3.0",
    "util-deprecate": "^1.0.2",
    "webpack": "4"
  },
  "devDependencies": {
    "@angular-devkit/build-angular": "~0.1102.0",
    "@angular-devkit/core": "^11.2.0",
    "@angular/common": "^11.2.0",
    "@angular/compiler": "^11.2.0",
    "@angular/compiler-cli": "^11.2.0",
    "@angular/core": "^11.2.0",
    "@angular/elements": "^11.2.0",
    "@angular/forms": "^11.2.0",
    "@angular/platform-browser": "^11.2.0",
    "@angular/platform-browser-dynamic": "^11.2.0",
    "@nrwl/workspace": "^11.1.5",
    "@types/autoprefixer": "^9.7.2",
    "@types/jest": "^26.0.16",
    "@webcomponents/custom-elements": "^1.4.3",
    "jest": "^26.6.3",
    "jest-preset-angular": "^8.3.2",
    "ts-jest": "^26.4.4"
  },
  "peerDependencies": {
    "@angular-devkit/build-angular": ">=0.8.9",
    "@angular-devkit/core": "^0.6.1 || >=7.0.0",
    "@angular/common": ">=6.0.0",
    "@angular/compiler": ">=6.0.0",
    "@angular/compiler-cli": ">=6.0.0",
    "@angular/core": ">=6.0.0",
    "@angular/elements": ">=6.0.0",
    "@angular/forms": ">=6.0.0",
    "@angular/platform-browser": ">=6.0.0",
    "@angular/platform-browser-dynamic": ">=6.0.0",
    "@babel/core": "*",
    "@nrwl/workspace": ">=11.1.0",
    "@webcomponents/custom-elements": ">=1.4.3",
    "rxjs": "^6.0.0",
    "typescript": "^3.4.0 || >=4.0.0",
    "zone.js": "^0.8.29 || ^0.9.0 || ^0.10.0 || ^0.11.0"
  },
  "peerDependenciesMeta": {
    "@angular/elements": {
      "optional": true
    },
    "@nrwl/workspace": {
      "optional": true
    },
    "@webcomponents/custom-elements": {
      "optional": true
    }
  },
  "engines": {
    "node": ">=10.13.0"
  },
  "publishConfig": {
    "access": "public"
  },
  "gitHead": "66dbae1b4f46f0a654cca2a32410f4654ca48821"
}<|MERGE_RESOLUTION|>--- conflicted
+++ resolved
@@ -42,14 +42,9 @@
   },
   "dependencies": {
     "@storybook/addons": "6.2.0-alpha.29",
-<<<<<<< HEAD
-    "@storybook/api": "^6.2.0-alpha.28",
+    "@storybook/api": "6.2.0-alpha.29",
     "@storybook/core": "6.2.0-alpha.29",
     "@storybook/core-common": "6.2.0-alpha.29",
-=======
-    "@storybook/api": "6.2.0-alpha.29",
-    "@storybook/core": "6.2.0-alpha.29",
->>>>>>> 20394663
     "@storybook/node-logger": "6.2.0-alpha.29",
     "@types/webpack-env": "^1.16.0",
     "autoprefixer": "^9.8.6",
