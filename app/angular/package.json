--- conflicted
+++ resolved
@@ -1,12 +1,7 @@
 {
   "name": "@storybook/angular",
-<<<<<<< HEAD
-  "version": "3.3.3",
+  "version": "3.3.4",
   "description": "Storybook for Angular: Develop Angular Components in isolation with Hot Reloading.",
-=======
-  "version": "3.3.4",
-  "description": "Storybook for Anglar: Develop Angular Components in isolation with Hot Reloading.",
->>>>>>> 44ce41c8
   "homepage": "https://github.com/storybooks/storybook/tree/master/apps/angular",
   "bugs": {
     "url": "https://github.com/storybooks/storybook/issues"
@@ -28,20 +23,12 @@
     "prepare": "node ../../scripts/prepare.js"
   },
   "dependencies": {
-<<<<<<< HEAD
-    "@storybook/addon-actions": "^3.3.3",
-    "@storybook/addon-links": "^3.3.3",
-    "@storybook/addons": "^3.3.3",
-    "@storybook/channel-postmessage": "^3.3.3",
-    "@storybook/core": "^3.3.3",
-    "@storybook/ui": "^3.3.3",
-=======
     "@storybook/addon-actions": "^3.3.4",
     "@storybook/addon-links": "^3.3.4",
     "@storybook/addons": "^3.3.4",
     "@storybook/channel-postmessage": "^3.3.4",
+    "@storybook/core": "^3.3.4",
     "@storybook/ui": "^3.3.4",
->>>>>>> 44ce41c8
     "airbnb-js-shims": "^1.1.1",
     "angular2-template-loader": "^0.6.2",
     "autoprefixer": "^7.2.4",
