--- conflicted
+++ resolved
@@ -38,13 +38,8 @@
     "core-js": "^3.0.1",
     "global": "^4.3.2",
     "raw-loader": "^4.0.1",
-<<<<<<< HEAD
     "regenerator-runtime": "^0.13.7",
-    "ts-dedent": "^1.1.1"
-=======
-    "regenerator-runtime": "^0.13.3",
     "ts-dedent": "^2.0.0"
->>>>>>> dd5aab23
   },
   "devDependencies": {
     "@babel/plugin-transform-modules-commonjs": "^7.12.1",
