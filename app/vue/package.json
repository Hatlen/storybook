--- conflicted
+++ resolved
@@ -39,13 +39,8 @@
     "@types/webpack-env": "^1.15.2",
     "core-js": "^3.0.1",
     "global": "^4.3.2",
-<<<<<<< HEAD
     "regenerator-runtime": "^0.13.7",
-    "ts-dedent": "^1.1.1",
-=======
-    "regenerator-runtime": "^0.13.3",
     "ts-dedent": "^2.0.0",
->>>>>>> dd5aab23
     "ts-loader": "^6.2.2",
     "vue-docgen-api": "^4.33.1",
     "vue-docgen-loader": "^1.5.0",
