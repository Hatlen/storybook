<<<<<<< HEAD
/* eslint-disable no-param-reassign */
import { document, Node } from 'global';
=======
import global from 'global';
>>>>>>> 0b81fe10
import dedent from 'ts-dedent';
import { simulatePageLoad, simulateDOMContentLoaded } from '@storybook/client-api';
import { RenderContext } from './types';

const { document, Node } = global;
const rootElement = document.getElementById('root');

export default function renderMain({
  storyFn,
  kind,
  name,
  showError,
  forceRender,
  targetDOMNode = rootElement,
}: RenderContext) {
  const element = storyFn();
  if (typeof element === 'string') {
    targetDOMNode.innerHTML = element;
    simulatePageLoad(targetDOMNode);
  } else if (element instanceof Node) {
    // Don't re-mount the element if it didn't change and neither did the story
    if (targetDOMNode.firstChild === element && forceRender === true) {
      return;
    }

    targetDOMNode.innerHTML = '';
    targetDOMNode.appendChild(element);
    simulateDOMContentLoaded();
  } else {
    showError({
      title: `Expecting an HTML snippet or DOM node from the story: "${name}" of "${kind}".`,
      description: dedent`
        Did you forget to return the HTML snippet from the story?
        Use "() => <your snippet or node>" or when defining the story.
      `,
    });
  }
}<|MERGE_RESOLUTION|>--- conflicted
+++ resolved
@@ -1,9 +1,4 @@
-<<<<<<< HEAD
-/* eslint-disable no-param-reassign */
-import { document, Node } from 'global';
-=======
 import global from 'global';
->>>>>>> 0b81fe10
 import dedent from 'ts-dedent';
 import { simulatePageLoad, simulateDOMContentLoaded } from '@storybook/client-api';
 import { RenderContext } from './types';
