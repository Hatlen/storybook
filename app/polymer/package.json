{
  "name": "@storybook/polymer",
  "version": "3.4.0-rc.3",
  "description": "Storybook for Polymer: Develop Polymer components in isolation with Hot Reloading.",
  "homepage": "https://github.com/storybooks/storybook/tree/master/apps/polymer",
  "bugs": {
    "url": "https://github.com/storybooks/storybook/issues"
  },
  "license": "MIT",
  "main": "dist/client/index.js",
  "bin": {
    "build-storybook": "./bin/build.js",
    "start-storybook": "./bin/index.js",
    "storybook-server": "./bin/index.js"
  },
  "repository": {
    "type": "git",
    "url": "https://github.com/storybooks/storybook.git"
  },
  "scripts": {
    "dev": "DEV_BUILD=1 nodemon --watch ./src --exec 'yarn prepare'",
    "prepare": "node ../../scripts/prepare.js"
  },
  "dependencies": {
    "@storybook/addons": "3.4.0-rc.3",
    "@storybook/channel-postmessage": "3.4.0-rc.3",
    "@storybook/client-logger": "3.4.0-rc.3",
    "@storybook/core": "3.4.0-rc.3",
    "@storybook/node-logger": "3.4.0-rc.3",
    "@storybook/ui": "3.4.0-rc.3",
    "@webcomponents/webcomponentsjs": "^1.1.1",
    "airbnb-js-shims": "^1.4.1",
    "babel-loader": "^7.1.4",
    "babel-plugin-macros": "^2.2.0",
    "babel-plugin-transform-regenerator": "^6.26.0",
    "babel-plugin-transform-runtime": "^6.23.0",
    "babel-polyfill": "^6.26.0",
    "babel-preset-env": "^1.6.0",
    "babel-preset-minify": "^0.3.0",
    "babel-preset-stage-0": "^6.24.1",
    "babel-runtime": "^6.26.0",
    "case-sensitive-paths-webpack-plugin": "^2.1.2",
    "common-tags": "^1.4.0",
    "copy-webpack-plugin": "^4.5.1",
    "core-js": "^2.5.1",
    "dotenv-webpack": "^1.5.5",
    "find-cache-dir": "^1.0.0",
    "global": "^4.3.2",
    "html-webpack-plugin": "^3.0.7",
    "json5": "^0.5.1",
    "react": "^16.0.0",
    "react-dev-utils": "zanettin/react-dev-utils",
    "react-dom": "^16.0.0",
<<<<<<< HEAD
    "redux": "^3.7.2",
=======
    "uglifyjs-webpack-plugin": "^1.2.4",
>>>>>>> 66fab51e
    "util-deprecate": "^1.0.2",
    "webpack": "^4.1.1",
    "webpack-hot-middleware": "^2.21.2"
  },
  "devDependencies": {
    "nodemon": "^1.17.2",
    "polymer-webpack-loader": "^2.0.2"
  },
  "peerDependencies": {
    "babel-core": "^6.26.0 || ^7.0.0-0",
    "babel-runtime": ">=6.0.0",
    "polymer-webpack-loader": "2.0.2"
  }
}<|MERGE_RESOLUTION|>--- conflicted
+++ resolved
@@ -51,11 +51,6 @@
     "react": "^16.0.0",
     "react-dev-utils": "zanettin/react-dev-utils",
     "react-dom": "^16.0.0",
-<<<<<<< HEAD
-    "redux": "^3.7.2",
-=======
-    "uglifyjs-webpack-plugin": "^1.2.4",
->>>>>>> 66fab51e
     "util-deprecate": "^1.0.2",
     "webpack": "^4.1.1",
     "webpack-hot-middleware": "^2.21.2"
