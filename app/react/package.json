{
  "name": "@storybook/react",
  "version": "4.0.0-alpha.14",
  "description": "Storybook for React: Develop React Component in isolation with Hot Reloading.",
  "homepage": "https://github.com/storybooks/storybook/tree/master/app/react",
  "bugs": {
    "url": "https://github.com/storybooks/storybook/issues"
  },
  "repository": {
    "type": "git",
    "url": "https://github.com/storybooks/storybook.git"
  },
  "license": "MIT",
  "main": "dist/client/index.js",
  "jsnext:main": "src/client/index.js",
  "bin": {
    "build-storybook": "./bin/build.js",
    "start-storybook": "./bin/index.js",
    "storybook-server": "./bin/index.js"
  },
  "scripts": {
    "prepare": "node ../../scripts/prepare.js"
  },
  "dependencies": {
<<<<<<< HEAD
    "@babel/preset-flow": "^7.0.0-beta.49",
    "@babel/preset-react": "^7.0.0-beta.51",
    "@babel/runtime": "^7.0.0-beta.51",
    "@storybook/core": "4.0.0-alpha.12",
=======
    "@storybook/core": "4.0.0-alpha.14",
>>>>>>> 6ca31680
    "@storybook/react-dev-utils": "^5.0.0",
    "babel-plugin-react-docgen": "^2.0.0-rc.1",
    "common-tags": "^1.8.0",
    "emotion": "^9.1.3",
    "global": "^4.3.2",
    "lodash.flattendeep": "^4.4.0",
    "prop-types": "^15.6.1",
    "react-emotion": "^9.1.3"
  },
  "peerDependencies": {
    "babel-core": "^6.26.0 || ^7.0.0-0",
    "babel-loader": "^7.0.0 || ^8.0.0",
    "react": ">=15.0.0",
    "react-dom": ">=15.0.0"
  }
}<|MERGE_RESOLUTION|>--- conflicted
+++ resolved
@@ -22,14 +22,10 @@
     "prepare": "node ../../scripts/prepare.js"
   },
   "dependencies": {
-<<<<<<< HEAD
     "@babel/preset-flow": "^7.0.0-beta.49",
     "@babel/preset-react": "^7.0.0-beta.51",
     "@babel/runtime": "^7.0.0-beta.51",
-    "@storybook/core": "4.0.0-alpha.12",
-=======
     "@storybook/core": "4.0.0-alpha.14",
->>>>>>> 6ca31680
     "@storybook/react-dev-utils": "^5.0.0",
     "babel-plugin-react-docgen": "^2.0.0-rc.1",
     "common-tags": "^1.8.0",
