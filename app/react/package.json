{
  "name": "@storybook/react",
  "version": "3.3.0-alpha.0",
  "description": "Storybook for React: Develop React Component in isolation with Hot Reloading.",
  "homepage": "https://github.com/storybooks/storybook/tree/master/app/react",
  "bugs": {
    "url": "https://github.com/storybooks/storybook/issues"
  },
  "license": "MIT",
  "main": "dist/client/index.js",
  "bin": {
    "build-storybook": "./bin/build.js",
    "start-storybook": "./bin/index.js",
    "storybook-server": "./bin/index.js"
  },
  "repository": {
    "type": "git",
    "url": "https://github.com/storybooks/storybook.git"
  },
  "scripts": {
    "dev": "DEV_BUILD=1 nodemon --watch ./src --exec 'yarn prepare'",
    "prepare": "node ../../scripts/prepare.js"
  },
  "dependencies": {
<<<<<<< HEAD
    "@storybook/addon-actions": "^3.3.0-alpha.0",
    "@storybook/addon-links": "^3.3.0-alpha.0",
    "@storybook/addons": "^3.3.0-alpha.0",
    "@storybook/channel-postmessage": "^3.3.0-alpha.0",
    "@storybook/ui": "^3.3.0-alpha.0",
    "airbnb-js-shims": "^1.1.1",
    "autoprefixer": "^7.1.1",
=======
    "@storybook/addon-actions": "^3.2.11",
    "@storybook/addon-links": "^3.2.10",
    "@storybook/addons": "^3.2.10",
    "@storybook/channel-postmessage": "^3.2.10",
    "@storybook/ui": "^3.2.11",
    "airbnb-js-shims": "^1.3.0",
    "autoprefixer": "^7.1.4",
>>>>>>> 63e82acb
    "babel-core": "^6.26.0",
    "babel-loader": "^7.1.2",
    "babel-plugin-react-docgen": "^1.8.0",
    "babel-plugin-transform-regenerator": "^6.26.0",
    "babel-plugin-transform-runtime": "^6.23.0",
    "babel-preset-env": "^1.6.0",
    "babel-preset-minify": "^0.2.0",
    "babel-preset-react": "^6.24.1",
    "babel-preset-react-app": "^3.0.3",
    "babel-preset-stage-0": "^6.24.1",
    "babel-runtime": "^6.26.0",
    "case-sensitive-paths-webpack-plugin": "^2.1.1",
    "chalk": "^2.1.0",
    "commander": "^2.11.0",
    "common-tags": "^1.4.0",
    "configstore": "^3.1.1",
    "core-js": "^2.5.1",
    "css-loader": "^0.28.7",
    "express": "^4.15.5",
    "file-loader": "^0.11.2",
    "find-cache-dir": "^1.0.0",
    "glamor": "^2.20.40",
    "glamorous": "^4.9.7",
    "global": "^4.3.2",
<<<<<<< HEAD
    "html-webpack-plugin": "^2.30.1",
    "json-loader": "^0.5.4",
=======
    "json-loader": "^0.5.7",
>>>>>>> 63e82acb
    "json-stringify-safe": "^5.0.1",
    "json5": "^0.5.1",
    "lodash.flattendeep": "^4.4.0",
    "lodash.pick": "^4.4.0",
    "postcss-flexbugs-fixes": "^3.2.0",
    "postcss-loader": "^2.0.6",
    "prop-types": "^15.6.0",
    "qs": "^6.5.1",
    "react-modal": "^2.3.2",
    "redux": "^3.7.2",
    "request": "^2.83.0",
    "serve-favicon": "^2.4.5",
    "shelljs": "^0.7.8",
    "style-loader": "^0.18.2",
    "url-loader": "^0.5.9",
    "util-deprecate": "^1.0.2",
    "uuid": "^3.1.0",
    "webpack": "^3.6.0",
    "webpack-dev-middleware": "^1.12.0",
    "webpack-hot-middleware": "^2.19.1"
  },
  "devDependencies": {
    "babel-cli": "^6.26.0",
    "nodemon": "^1.12.1",
    "react": "^16.0.0",
    "react-dom": "^16.0.0"
  },
  "peerDependencies": {
    "react": ">=15.0.0 || ^16.0.0",
    "react-dom": ">=15.0.0 || ^16.0.0"
  }
}<|MERGE_RESOLUTION|>--- conflicted
+++ resolved
@@ -22,23 +22,13 @@
     "prepare": "node ../../scripts/prepare.js"
   },
   "dependencies": {
-<<<<<<< HEAD
     "@storybook/addon-actions": "^3.3.0-alpha.0",
     "@storybook/addon-links": "^3.3.0-alpha.0",
     "@storybook/addons": "^3.3.0-alpha.0",
     "@storybook/channel-postmessage": "^3.3.0-alpha.0",
     "@storybook/ui": "^3.3.0-alpha.0",
-    "airbnb-js-shims": "^1.1.1",
-    "autoprefixer": "^7.1.1",
-=======
-    "@storybook/addon-actions": "^3.2.11",
-    "@storybook/addon-links": "^3.2.10",
-    "@storybook/addons": "^3.2.10",
-    "@storybook/channel-postmessage": "^3.2.10",
-    "@storybook/ui": "^3.2.11",
     "airbnb-js-shims": "^1.3.0",
     "autoprefixer": "^7.1.4",
->>>>>>> 63e82acb
     "babel-core": "^6.26.0",
     "babel-loader": "^7.1.2",
     "babel-plugin-react-docgen": "^1.8.0",
@@ -63,12 +53,8 @@
     "glamor": "^2.20.40",
     "glamorous": "^4.9.7",
     "global": "^4.3.2",
-<<<<<<< HEAD
     "html-webpack-plugin": "^2.30.1",
-    "json-loader": "^0.5.4",
-=======
     "json-loader": "^0.5.7",
->>>>>>> 63e82acb
     "json-stringify-safe": "^5.0.1",
     "json5": "^0.5.1",
     "lodash.flattendeep": "^4.4.0",
