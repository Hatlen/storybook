--- conflicted
+++ resolved
@@ -22,20 +22,12 @@
     "prepare": "node ../../scripts/prepare.js"
   },
   "dependencies": {
-<<<<<<< HEAD
-    "@storybook/addon-actions": "^3.3.0-alpha.2",
-    "@storybook/addon-links": "^3.3.0-alpha.2",
-    "@storybook/addons": "^3.3.0-alpha.2",
-    "@storybook/channel-postmessage": "^3.3.0-alpha.2",
-    "@storybook/core": "^3.3.0-alpha.2",
-    "@storybook/ui": "^3.3.0-alpha.2",
-=======
     "@storybook/addon-actions": "^3.3.0-alpha.3",
     "@storybook/addon-links": "^3.3.0-alpha.3",
     "@storybook/addons": "^3.3.0-alpha.3",
     "@storybook/channel-postmessage": "^3.3.0-alpha.3",
+    "@storybook/core": "^3.3.0-alpha.3",
     "@storybook/ui": "^3.3.0-alpha.3",
->>>>>>> 79fb667b
     "airbnb-js-shims": "^1.3.0",
     "autoprefixer": "^7.1.6",
     "babel-core": "^6.26.0",
