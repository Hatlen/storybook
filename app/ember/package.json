{
  "name": "@storybook/ember",
  "version": "5.0.0-beta.3",
  "description": "Storybook for Ember: Develop Ember Component in isolation with Hot Reloading.",
  "homepage": "https://github.com/storybooks/storybook/tree/master/app/ember",
  "bugs": {
    "url": "https://github.com/storybooks/storybook/issues"
  },
  "repository": {
    "type": "git",
    "url": "https://github.com/storybooks/storybook.git"
  },
  "license": "MIT",
  "main": "dist/client/index.js",
  "jsnext:main": "src/client/index.js",
  "bin": {
    "build-storybook": "./bin/build.js",
    "start-storybook": "./bin/index.js",
    "storybook-server": "./bin/index.js"
  },
  "scripts": {
    "prepare": "node ../../scripts/prepare.js"
  },
  "dependencies": {
    "@ember/test-helpers": "^1.3.1",
    "@storybook/core": "5.0.0-beta.3",
    "common-tags": "^1.8.0",
    "core-js": "^2.6.2",
    "global": "^4.3.2",
<<<<<<< HEAD
=======
    "react": "^16.8.1",
    "react-dom": "^16.8.1",
>>>>>>> fedcff80
    "regenerator-runtime": "^0.12.1"
  },
  "peerDependencies": {
    "babel-loader": "^7.0.0 || ^8.0.0",
    "babel-plugin-ember-modules-api-polyfill": "^2.4.0",
    "ember-cli-htmlbars-inline-precompile": "^1.0.3",
    "ember-source": "^3.4.0"
  },
  "publishConfig": {
    "access": "public"
  }
}<|MERGE_RESOLUTION|>--- conflicted
+++ resolved
@@ -27,11 +27,6 @@
     "common-tags": "^1.8.0",
     "core-js": "^2.6.2",
     "global": "^4.3.2",
-<<<<<<< HEAD
-=======
-    "react": "^16.8.1",
-    "react-dom": "^16.8.1",
->>>>>>> fedcff80
     "regenerator-runtime": "^0.12.1"
   },
   "peerDependencies": {
