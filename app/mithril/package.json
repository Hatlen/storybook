--- conflicted
+++ resolved
@@ -1,10 +1,6 @@
 {
   "name": "@storybook/mithril",
-<<<<<<< HEAD
-  "version": "4.0.12",
-=======
   "version": "4.1.0-alpha.12",
->>>>>>> 20549f6d
   "description": "Storybook for Mithril: Develop Mithril Component in isolation.",
   "keywords": [
     "storybook"
@@ -29,14 +25,8 @@
     "prepare": "node ../../scripts/prepare.js"
   },
   "dependencies": {
-<<<<<<< HEAD
-    "@babel/plugin-transform-react-jsx": "^7.0.0",
-    "@babel/runtime": "^7.1.2",
-    "@storybook/core": "4.0.12",
-=======
     "@babel/plugin-transform-react-jsx": "^7.2.0",
     "@storybook/core": "4.1.0-alpha.12",
->>>>>>> 20549f6d
     "common-tags": "^1.8.0",
     "core-js": "^2.5.7",
     "global": "^4.3.2",
