--- conflicted
+++ resolved
@@ -8,20 +8,6 @@
     "storybook": "cross-env STORYBOOK_DISPLAY_WARNING=true DISPLAY_WARNING=true start-storybook -p 9011 -c ./ --no-dll"
   },
   "devDependencies": {
-<<<<<<< HEAD
-    "@storybook/addon-decorator": "5.3.3",
-    "@storybook/addon-parameter": "5.3.3",
-    "@storybook/addon-preview-wrapper": "5.3.3",
-    "@storybook/addon-roundtrip": "5.3.3",
-    "@storybook/addons": "5.3.3",
-    "@storybook/api": "5.3.3",
-    "@storybook/client-api": "5.3.3",
-    "@storybook/components": "5.3.3",
-    "@storybook/core-events": "5.3.3",
-    "@storybook/node-logger": "5.3.3",
-    "@storybook/react": "5.3.3",
-    "@storybook/theming": "5.3.3",
-=======
     "@storybook/addon-decorator": "5.3.7",
     "@storybook/addon-parameter": "5.3.7",
     "@storybook/addon-preview-wrapper": "5.3.7",
@@ -32,7 +18,6 @@
     "@storybook/node-logger": "5.3.7",
     "@storybook/react": "5.3.7",
     "@storybook/theming": "5.3.7",
->>>>>>> 7e4fb093
     "cors": "^2.8.5",
     "cross-env": "^6.0.3",
     "enzyme-to-json": "^3.4.1",
