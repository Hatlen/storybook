{
  "name": "web-components-kitchen-sink",
  "version": "6.4.0-alpha.6",
  "private": true,
  "description": "",
  "keywords": [],
  "license": "MIT",
  "author": "",
  "main": "index.js",
  "scripts": {
    "build-storybook": "build-storybook",
    "storybook": "start-storybook -p 9006"
  },
  "resolutions": {
    "@storybook/addon-a11y": "portal:../../addons/a11y",
    "@storybook/addon-actions": "portal:../../addons/actions",
    "@storybook/addon-backgrounds": "portal:../../addons/backgrounds",
    "@storybook/addon-controls": "portal:../../addons/controls",
    "@storybook/addon-docs": "portal:../../addons/docs",
    "@storybook/addon-links": "portal:../../addons/links",
    "@storybook/addon-storyshots": "portal:../../addons/storyshots/storyshots-core",
    "@storybook/addon-storysource": "portal:../../addons/storysource",
    "@storybook/addon-toolbars": "portal:../../addons/toolbars",
    "@storybook/addon-viewport": "portal:../../addons/viewport",
    "@storybook/addons": "portal:../../lib/addons",
    "@storybook/api": "portal:../../lib/api",
    "@storybook/builder-webpack4": "portal:../../lib/builder-webpack4",
    "@storybook/builder-webpack5": "portal:../../lib/builder-webpack5",
    "@storybook/channel-postmessage": "portal:../../lib/channel-postmessage",
    "@storybook/channel-websocket": "portal:../../lib/channel-websocket",
    "@storybook/channels": "portal:../../lib/channels",
    "@storybook/client-api": "portal:../../lib/client-api",
    "@storybook/client-logger": "portal:../../lib/client-logger",
    "@storybook/codemod": "portal:../../lib/codemod",
    "@storybook/components": "portal:../../lib/components",
    "@storybook/core": "portal:../../lib/core",
    "@storybook/core-client": "portal:../../lib/core-client",
    "@storybook/core-common": "portal:../../lib/core-common",
    "@storybook/core-events": "portal:../../lib/core-events",
    "@storybook/core-server": "portal:../../lib/core-server",
    "@storybook/csf-tools": "portal:../../lib/csf-tools",
    "@storybook/manager-webpack4": "portal:../../lib/manager-webpack4",
    "@storybook/manager-webpack5": "portal:../../lib/manager-webpack5",
    "@storybook/node-logger": "portal:../../lib/node-logger",
    "@storybook/postinstall": "portal:../../lib/postinstall",
    "@storybook/router": "portal:../../lib/router",
    "@storybook/source-loader": "portal:../../lib/source-loader",
    "@storybook/theming": "portal:../../lib/theming",
    "@storybook/ui": "portal:../../lib/ui",
    "@storybook/web-components": "portal:../../app/web-components"
  },
  "dependencies": {
    "lit": "^2.0.0-rc.2"
  },
  "devDependencies": {
<<<<<<< HEAD
    "@storybook/addon-a11y": "6.4.0-alpha.3",
    "@storybook/addon-actions": "6.4.0-alpha.3",
    "@storybook/addon-backgrounds": "6.4.0-alpha.3",
    "@storybook/addon-controls": "6.4.0-alpha.3",
    "@storybook/addon-docs": "6.4.0-alpha.3",
    "@storybook/addon-jest": "6.4.0-alpha.3",
    "@storybook/addon-links": "6.4.0-alpha.3",
    "@storybook/addon-storyshots": "6.4.0-alpha.3",
    "@storybook/global-root": "6.4.0-alpha.3",
    "@storybook/addon-storysource": "6.4.0-alpha.3",
    "@storybook/addon-viewport": "6.4.0-alpha.3",
    "@storybook/web-components": "6.4.0-alpha.3",
=======
    "@storybook/addon-a11y": "6.4.0-alpha.6",
    "@storybook/addon-actions": "6.4.0-alpha.6",
    "@storybook/addon-backgrounds": "6.4.0-alpha.6",
    "@storybook/addon-controls": "6.4.0-alpha.6",
    "@storybook/addon-docs": "6.4.0-alpha.6",
    "@storybook/addon-jest": "6.4.0-alpha.6",
    "@storybook/addon-links": "6.4.0-alpha.6",
    "@storybook/addon-storyshots": "6.4.0-alpha.6",
    "@storybook/addon-storysource": "6.4.0-alpha.6",
    "@storybook/addon-viewport": "6.4.0-alpha.6",
    "@storybook/web-components": "6.4.0-alpha.6",
    "global": "^4.4.0",
>>>>>>> cbbef5be
    "jest": "^27.0.1"
  },
  "storybook": {
    "chromatic": {
      "projectToken": "npm5gsofwkf"
    }
  }
}<|MERGE_RESOLUTION|>--- conflicted
+++ resolved
@@ -53,20 +53,6 @@
     "lit": "^2.0.0-rc.2"
   },
   "devDependencies": {
-<<<<<<< HEAD
-    "@storybook/addon-a11y": "6.4.0-alpha.3",
-    "@storybook/addon-actions": "6.4.0-alpha.3",
-    "@storybook/addon-backgrounds": "6.4.0-alpha.3",
-    "@storybook/addon-controls": "6.4.0-alpha.3",
-    "@storybook/addon-docs": "6.4.0-alpha.3",
-    "@storybook/addon-jest": "6.4.0-alpha.3",
-    "@storybook/addon-links": "6.4.0-alpha.3",
-    "@storybook/addon-storyshots": "6.4.0-alpha.3",
-    "@storybook/global-root": "6.4.0-alpha.3",
-    "@storybook/addon-storysource": "6.4.0-alpha.3",
-    "@storybook/addon-viewport": "6.4.0-alpha.3",
-    "@storybook/web-components": "6.4.0-alpha.3",
-=======
     "@storybook/addon-a11y": "6.4.0-alpha.6",
     "@storybook/addon-actions": "6.4.0-alpha.6",
     "@storybook/addon-backgrounds": "6.4.0-alpha.6",
@@ -77,9 +63,9 @@
     "@storybook/addon-storyshots": "6.4.0-alpha.6",
     "@storybook/addon-storysource": "6.4.0-alpha.6",
     "@storybook/addon-viewport": "6.4.0-alpha.6",
+    "@storybook/global-root": "6.4.0-alpha.6",
     "@storybook/web-components": "6.4.0-alpha.6",
     "global": "^4.4.0",
->>>>>>> cbbef5be
     "jest": "^27.0.1"
   },
   "storybook": {
