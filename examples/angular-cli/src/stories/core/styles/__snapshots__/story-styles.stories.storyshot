--- conflicted
+++ resolved
@@ -3,13 +3,8 @@
 exports[`Storyshots Core / Story host styles With Args 1`] = `
 <storybook-wrapper>
   <storybook-button-component
-<<<<<<< HEAD
-    _ngcontent-a-c148=""
-    _nghost-a-c43=""
-=======
-    _ngcontent-a-c149=""
+    _ngcontent-a-c151=""
     _nghost-a-c47=""
->>>>>>> 15e5b782
     ng-reflect-text="Button with custom styles"
   >
     <button
@@ -24,13 +19,8 @@
 exports[`Storyshots Core / Story host styles With story template 1`] = `
 <storybook-wrapper>
   <storybook-button-component
-<<<<<<< HEAD
-    _ngcontent-a-c147=""
-    _nghost-a-c43=""
-=======
-    _ngcontent-a-c148=""
+    _ngcontent-a-c150=""
     _nghost-a-c47=""
->>>>>>> 15e5b782
     ng-reflect-text="Button with custom styles"
   >
     <button
