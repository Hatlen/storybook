// Jest Snapshot v1, https://goo.gl/fbAQLP

<<<<<<< HEAD
exports[`Storyshots Custom/Dependencies Inputs And Inject Dependencies 1`] = `
=======
exports[`Storyshots Custom|Dependencies inputs and inject dependencies 1`] = `
>>>>>>> c2c1b4f3
<storybook-dynamic-app-root
  cfr={[Function CodegenComponentFactoryResolver]}
  data={[Function Object]}
  target={[Function ViewContainerRef_]}
>
  <storybook-di-component>
    <div>
      <div>
        All dependencies are defined: true
      </div>
      <div>
        Title: Component dependencies
      </div>
      <div>
        Injector: function Injector_(view, elDef) {
              this.view = view;
              this.elDef = elDef;
          }
      </div>
      <div>
        ElementRef: {"nativeElement":{}}
      </div>
      <div>
        TestToken: 123
      </div>
    </div>
  </storybook-di-component>
</storybook-dynamic-app-root>
`;

<<<<<<< HEAD
exports[`Storyshots Custom/Dependencies Inputs And Inject Dependencies With Knobs 1`] = `
=======
exports[`Storyshots Custom|Dependencies inputs and inject dependencies with knobs 1`] = `
>>>>>>> c2c1b4f3
<storybook-dynamic-app-root
  cfr={[Function CodegenComponentFactoryResolver]}
  data={[Function Object]}
  target={[Function ViewContainerRef_]}
>
  <storybook-di-component>
    <div>
      <div>
        All dependencies are defined: true
      </div>
      <div>
        Title: Component dependencies
      </div>
      <div>
        Injector: function Injector_(view, elDef) {
              this.view = view;
              this.elDef = elDef;
          }
      </div>
      <div>
        ElementRef: {"nativeElement":{}}
      </div>
      <div>
        TestToken: 123
      </div>
    </div>
  </storybook-di-component>
</storybook-dynamic-app-root>
`;<|MERGE_RESOLUTION|>--- conflicted
+++ resolved
@@ -1,10 +1,6 @@
 // Jest Snapshot v1, https://goo.gl/fbAQLP
 
-<<<<<<< HEAD
-exports[`Storyshots Custom/Dependencies Inputs And Inject Dependencies 1`] = `
-=======
-exports[`Storyshots Custom|Dependencies inputs and inject dependencies 1`] = `
->>>>>>> c2c1b4f3
+exports[`Storyshots Custom/Dependencies inputs and inject dependencies 1`] = `
 <storybook-dynamic-app-root
   cfr={[Function CodegenComponentFactoryResolver]}
   data={[Function Object]}
@@ -35,11 +31,7 @@
 </storybook-dynamic-app-root>
 `;
 
-<<<<<<< HEAD
-exports[`Storyshots Custom/Dependencies Inputs And Inject Dependencies With Knobs 1`] = `
-=======
-exports[`Storyshots Custom|Dependencies inputs and inject dependencies with knobs 1`] = `
->>>>>>> c2c1b4f3
+exports[`Storyshots Custom/Dependencies inputs and inject dependencies with knobs 1`] = `
 <storybook-dynamic-app-root
   cfr={[Function CodegenComponentFactoryResolver]}
   data={[Function Object]}
