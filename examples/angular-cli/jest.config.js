const config = require('../../jest.config');

module.exports = {
  preset: 'jest-preset-angular',
  ...config,
  globals: {
    'ts-jest': {
      tsConfig: '<rootDir>/examples/angular-cli/src/tsconfig.spec.json',
<<<<<<< HEAD
=======
      stringifyContentPathRegex: '\\.html$',
>>>>>>> dec7ca87
    },
  },
  roots: [__dirname],
  transform: {
    '^.+\\.stories\\.[jt]sx?$': '@storybook/addon-storyshots/injectFileName',
    '^.+\\.jsx?$': '<rootDir>/scripts/babel-jest.js',
    '^.+[/\\\\].storybook[/\\\\]config\\.ts$': '<rootDir>/scripts/jest-ts-babel.js',
    '^.+\\.(ts|js|html)$': 'ts-jest',
    '^.+\\.mdx$': '@storybook/addon-docs/jest-transform-mdx',
  },
  moduleFileExtensions: [...config.moduleFileExtensions, 'html'],
  snapshotSerializers: [
    'jest-preset-angular/build/AngularNoNgAttributesSnapshotSerializer.js',
    'jest-preset-angular/build/AngularSnapshotSerializer.js',
    'jest-preset-angular/build/HTMLCommentSerializer.js',
  ],
};<|MERGE_RESOLUTION|>--- conflicted
+++ resolved
@@ -6,10 +6,7 @@
   globals: {
     'ts-jest': {
       tsConfig: '<rootDir>/examples/angular-cli/src/tsconfig.spec.json',
-<<<<<<< HEAD
-=======
       stringifyContentPathRegex: '\\.html$',
->>>>>>> dec7ca87
     },
   },
   roots: [__dirname],
