--- conflicted
+++ resolved
@@ -49,11 +49,7 @@
     "@storybook/angular": "5.1.0-beta.1",
     "@types/core-js": "^2.5.0",
     "@types/jest": "^24.0.11",
-<<<<<<< HEAD
-    "@types/node": "~11.13.0",
-=======
     "@types/node": "~12.0.2",
->>>>>>> 5223a955
     "@types/webpack-env": "^1.13.7",
     "babel-plugin-require-context-hook": "^1.0.0",
     "global": "^4.3.2",
