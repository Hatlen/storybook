--- conflicted
+++ resolved
@@ -18,11 +18,8 @@
     "@storybook/addon-knobs": "^3.4.0-alpha.8",
     "@storybook/addon-links": "^3.4.0-alpha.8",
     "@storybook/addon-notes": "^3.4.0-alpha.8",
-<<<<<<< HEAD
+    "@storybook/addon-options": "^3.4.0-alpha.8",
     "@storybook/addon-storysource": "^3.4.0-alpha.8",
-=======
-    "@storybook/addon-options": "^3.4.0-alpha.8",
->>>>>>> 9125f2e4
     "@storybook/addon-storyshots": "^3.4.0-alpha.8",
     "@storybook/addon-viewport": "^3.4.0-alpha.8",
     "@storybook/addons": "^3.4.0-alpha.8",
