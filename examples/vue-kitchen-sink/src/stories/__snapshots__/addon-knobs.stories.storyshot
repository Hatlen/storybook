// Jest Snapshot v1, https://goo.gl/fbAQLP

<<<<<<< HEAD
exports[`Storyshots Addon/Knobs All Knobs 1`] = `
=======
exports[`Storyshots Addon|Knobs All knobs 1`] = `
>>>>>>> c2c1b4f3
<div
  style="border: 2px dotted; padding: 8px 22px; border-radius: 8px; border-color: deeppink;"
>
  <h1>
    My name is Jane,
  </h1>
   
  <h3>
    today is January 20, 2017
  </h3>
   
  <p>
    I have a stock of 20 apples, costing $2.25 each.
  </p>
   
  <p>
    Also, I have:
  </p>
   
  <ul>
    <li>
      Laptop
    </li>
    <li>
      Book
    </li>
    <li>
      Whiskey
    </li>
  </ul>
   
  <p>
    Nice to meet you!
  </p>
</div>
`;

exports[`Storyshots Addon/Knobs Simple 1`] = `
<div>
  I am John Doe and I'm 40 years old.
</div>
`;

<<<<<<< HEAD
exports[`Storyshots Addon/Knobs Xss Safety 1`] = `
=======
exports[`Storyshots Addon|Knobs XSS safety 1`] = `
>>>>>>> c2c1b4f3
<div>
  &lt;img src=x onerror="alert('XSS Attack')" &gt;
</div>
`;<|MERGE_RESOLUTION|>--- conflicted
+++ resolved
@@ -1,10 +1,6 @@
 // Jest Snapshot v1, https://goo.gl/fbAQLP
 
-<<<<<<< HEAD
-exports[`Storyshots Addon/Knobs All Knobs 1`] = `
-=======
-exports[`Storyshots Addon|Knobs All knobs 1`] = `
->>>>>>> c2c1b4f3
+exports[`Storyshots Addon/Knobs All knobs 1`] = `
 <div
   style="border: 2px dotted; padding: 8px 22px; border-radius: 8px; border-color: deeppink;"
 >
@@ -48,11 +44,7 @@
 </div>
 `;
 
-<<<<<<< HEAD
-exports[`Storyshots Addon/Knobs Xss Safety 1`] = `
-=======
-exports[`Storyshots Addon|Knobs XSS safety 1`] = `
->>>>>>> c2c1b4f3
+exports[`Storyshots Addon/Knobs XSS safety 1`] = `
 <div>
   &lt;img src=x onerror="alert('XSS Attack')" &gt;
 </div>
