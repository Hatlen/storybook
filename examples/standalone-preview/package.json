--- conflicted
+++ resolved
@@ -8,12 +8,7 @@
   "devDependencies": {
     "@storybook/react": "6.1.0-beta.0",
     "parcel": "^1.12.3",
-<<<<<<< HEAD
     "react": "16.13.1",
     "react-dom": "16.13.1"
-=======
-    "react": "^16.8.3 || ^17.0.0",
-    "react-dom": "^16.8.3 || ^17.0.0"
->>>>>>> 3ce06946
   }
 }