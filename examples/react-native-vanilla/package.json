{
  "name": "react-native-vanilla",
  "version": "0.0.1",
  "private": true,
  "scripts": {
    "start": "node node_modules/react-native/local-cli/cli.js start",
    "test": "jest",
    "storybook": "storybook start -p 7007"
  },
  "dependencies": {
    "react": "16.0.0-alpha.6",
    "react-native": "0.44.1"
  },
  "devDependencies": {
    "babel-jest": "20.0.3",
    "babel-preset-react-native": "1.9.2",
    "jest": "^20.0.4",
    "react-test-renderer": "16.0.0-alpha.6",
<<<<<<< HEAD
    "@storybook/addon-actions": "file:../../addons/actions",
    "@storybook/addon-knobs": "file:../../addons/knobs",
    "@storybook/addon-links": "file:../../addons/links",
    "@storybook/addon-options": "file:../../addons/options",
    "@storybook/addon-storyshots": "file:../../addons/storyshots",
    "@storybook/addons": "file:../../lib/addons",
    "@storybook/channels": "file:../../lib/channels",
    "@storybook/channel-postmessage": "file:../../lib/channel-postmessage",
    "@storybook/react-native": "file:../../app/react-native",
    "@storybook/ui": "file:../../lib/ui",
=======
    "@storybook/addon-actions": "file:../../packs/storybook-addon-actions.tgz",
    "@storybook/addon-links": "file:../../packs/storybook-addon-links.tgz",
    "@storybook/addon-options": "file:../../packs/storybook-addon-options.tgz",
    "@storybook/addon-storyshots": "file:../../packs/storybook-addon-storyshots.tgz",
    "@storybook/addons": "file:../../packs/storybook-addons.tgz",
    "@storybook/channels": "file:../../packs/storybook-channels.tgz",
    "@storybook/channel-postmessage": "file:../../packs/storybook-channel-postmessage.tgz",
    "@storybook/components": "file:../../packs/storybook-components.tgz",
    "@storybook/react-native": "file:../../packs/storybook-react-native.tgz",
    "@storybook/ui": "file:../../packs/storybook-ui.tgz",
>>>>>>> 5681c406
    "react-dom": "^15.6.1"
  }
}<|MERGE_RESOLUTION|>--- conflicted
+++ resolved
@@ -16,19 +16,8 @@
     "babel-preset-react-native": "1.9.2",
     "jest": "^20.0.4",
     "react-test-renderer": "16.0.0-alpha.6",
-<<<<<<< HEAD
-    "@storybook/addon-actions": "file:../../addons/actions",
-    "@storybook/addon-knobs": "file:../../addons/knobs",
-    "@storybook/addon-links": "file:../../addons/links",
-    "@storybook/addon-options": "file:../../addons/options",
-    "@storybook/addon-storyshots": "file:../../addons/storyshots",
-    "@storybook/addons": "file:../../lib/addons",
-    "@storybook/channels": "file:../../lib/channels",
-    "@storybook/channel-postmessage": "file:../../lib/channel-postmessage",
-    "@storybook/react-native": "file:../../app/react-native",
-    "@storybook/ui": "file:../../lib/ui",
-=======
     "@storybook/addon-actions": "file:../../packs/storybook-addon-actions.tgz",
+    "@storybook/addon-links": "file:../../packs/storybook-addon-knobs.tgz",
     "@storybook/addon-links": "file:../../packs/storybook-addon-links.tgz",
     "@storybook/addon-options": "file:../../packs/storybook-addon-options.tgz",
     "@storybook/addon-storyshots": "file:../../packs/storybook-addon-storyshots.tgz",
@@ -38,7 +27,6 @@
     "@storybook/components": "file:../../packs/storybook-components.tgz",
     "@storybook/react-native": "file:../../packs/storybook-react-native.tgz",
     "@storybook/ui": "file:../../packs/storybook-ui.tgz",
->>>>>>> 5681c406
     "react-dom": "^15.6.1"
   }
 }