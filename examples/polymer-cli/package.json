{
  "name": "polymer-cli",
  "version": "5.1.0-alpha.34",
  "private": true,
  "scripts": {
    "build-storybook": "build-storybook",
    "now-build": "node ../../scripts/bootstrap --core && yarn run build-storybook --quiet",
    "start": "webpack-dev-server",
    "storybook": "start-storybook -p 9001 -c .storybook"
  },
  "dependencies": {
    "@polymer/polymer": "^2.6.0",
<<<<<<< HEAD
    "@storybook/addon-actions": "^5.1.0-alpha.33",
    "@storybook/addon-backgrounds": "^5.1.0-alpha.33",
    "@storybook/addon-knobs": "^5.1.0-alpha.33",
    "@storybook/addon-links": "^5.1.0-alpha.33",
    "@storybook/addon-notes": "^5.1.0-alpha.33",
    "@storybook/addon-options": "^5.1.0-alpha.33",
    "@storybook/addon-storysource": "^5.1.0-alpha.33",
    "@storybook/addon-viewport": "^5.1.0-alpha.33",
    "@storybook/polymer": "^5.1.0-alpha.33",
=======
    "@storybook/addon-actions": "5.1.0-alpha.34",
    "@storybook/addon-backgrounds": "5.1.0-alpha.34",
    "@storybook/addon-knobs": "5.1.0-alpha.34",
    "@storybook/addon-links": "5.1.0-alpha.34",
    "@storybook/addon-notes": "5.1.0-alpha.34",
    "@storybook/addon-options": "5.1.0-alpha.34",
    "@storybook/addon-storysource": "5.1.0-alpha.34",
    "@storybook/addon-viewport": "5.1.0-alpha.34",
    "@storybook/polymer": "5.1.0-alpha.34",
>>>>>>> a83f1fa7
    "@webcomponents/webcomponentsjs": "^1.2.0",
    "global": "^4.3.2",
    "lit-html": "^1.0.0",
    "polymer-webpack-loader": "^2.0.3",
    "webpack": "^4.28.0"
  },
  "devDependencies": {
    "copy-webpack-plugin": "^5.0.0",
    "html-webpack-plugin": "^4.0.0-beta.2",
    "webpack-dev-server": "^3.2.0"
  }
}<|MERGE_RESOLUTION|>--- conflicted
+++ resolved
@@ -10,17 +10,6 @@
   },
   "dependencies": {
     "@polymer/polymer": "^2.6.0",
-<<<<<<< HEAD
-    "@storybook/addon-actions": "^5.1.0-alpha.33",
-    "@storybook/addon-backgrounds": "^5.1.0-alpha.33",
-    "@storybook/addon-knobs": "^5.1.0-alpha.33",
-    "@storybook/addon-links": "^5.1.0-alpha.33",
-    "@storybook/addon-notes": "^5.1.0-alpha.33",
-    "@storybook/addon-options": "^5.1.0-alpha.33",
-    "@storybook/addon-storysource": "^5.1.0-alpha.33",
-    "@storybook/addon-viewport": "^5.1.0-alpha.33",
-    "@storybook/polymer": "^5.1.0-alpha.33",
-=======
     "@storybook/addon-actions": "5.1.0-alpha.34",
     "@storybook/addon-backgrounds": "5.1.0-alpha.34",
     "@storybook/addon-knobs": "5.1.0-alpha.34",
@@ -30,7 +19,6 @@
     "@storybook/addon-storysource": "5.1.0-alpha.34",
     "@storybook/addon-viewport": "5.1.0-alpha.34",
     "@storybook/polymer": "5.1.0-alpha.34",
->>>>>>> a83f1fa7
     "@webcomponents/webcomponentsjs": "^1.2.0",
     "global": "^4.3.2",
     "lit-html": "^1.0.0",
