{
  "name": "official-storybook",
  "version": "4.0.0-alpha.20",
  "private": true,
  "scripts": {
    "build-storybook": "build-storybook -c ./ -s built-storybooks",
    "chromatic": "chromatic test --storybook-addon --exit-zero-on-changes --app-code ab7m45tp9p",
    "do-image-snapshots": "../../node_modules/.bin/jest --projects=./image-snapshots",
    "generate-addon-jest-testresults": "jest --config=tests/addon-jest.config.json --json --outputFile=stories/addon-jest.testresults.json",
    "graphql": "node ./graphql-server/index.js",
    "image-snapshots": "yarn run build-storybook && yarn run do-image-snapshots",
    "storybook": "start-storybook -p 9011 -c ./ -s built-storybooks"
  },
  "devDependencies": {
    "@emotion/core": "0.13.0",
    "@emotion/provider": "0.11.1",
    "@emotion/styled": "0.10.5",
    "@storybook/addon-a11y": "4.0.0-alpha.20",
    "@storybook/addon-actions": "4.0.0-alpha.20",
    "@storybook/addon-backgrounds": "4.0.0-alpha.20",
    "@storybook/addon-centered": "4.0.0-alpha.20",
    "@storybook/addon-events": "4.0.0-alpha.20",
    "@storybook/addon-graphql": "4.0.0-alpha.20",
    "@storybook/addon-info": "4.0.0-alpha.20",
    "@storybook/addon-jest": "4.0.0-alpha.20",
    "@storybook/addon-knobs": "4.0.0-alpha.20",
    "@storybook/addon-links": "4.0.0-alpha.20",
    "@storybook/addon-notes": "4.0.0-alpha.20",
    "@storybook/addon-options": "4.0.0-alpha.20",
    "@storybook/addon-storyshots": "4.0.0-alpha.20",
    "@storybook/addon-storyshots-puppeteer": "4.0.0-alpha.20",
    "@storybook/addon-storysource": "4.0.0-alpha.20",
    "@storybook/addon-viewport": "4.0.0-alpha.20",
    "@storybook/addons": "4.0.0-alpha.20",
    "@storybook/components": "4.0.0-alpha.20",
    "@storybook/core-events": "4.0.0-alpha.20",
    "@storybook/node-logger": "4.0.0-alpha.20",
    "@storybook/react": "4.0.0-alpha.20",
    "cors": "^2.8.4",
<<<<<<< HEAD
    "@emotion/core": "0.13.0",
    "@emotion/provider": "0.11.1",
=======
>>>>>>> a2a2a914
    "enzyme-to-json": "^3.3.4",
    "eventemitter3": "^3.1.0",
    "express": "^4.16.3",
    "express-graphql": "^0.6.12",
    "format-json": "^1.0.3",
    "global": "^4.3.2",
    "graphql": "^0.13.2",
    "paths.macro": "^2.0.2",
    "prop-types": "^15.6.2",
    "react": "^16.4.2",
    "react-chromatic": "^0.8.4",
    "react-dom": "^16.4.2",
<<<<<<< HEAD
    "@emotion/styled": "0.10.4",
=======
>>>>>>> a2a2a914
    "uuid": "^3.3.2",
    "webpack": "^4.17.1"
  }
}<|MERGE_RESOLUTION|>--- conflicted
+++ resolved
@@ -37,11 +37,6 @@
     "@storybook/node-logger": "4.0.0-alpha.20",
     "@storybook/react": "4.0.0-alpha.20",
     "cors": "^2.8.4",
-<<<<<<< HEAD
-    "@emotion/core": "0.13.0",
-    "@emotion/provider": "0.11.1",
-=======
->>>>>>> a2a2a914
     "enzyme-to-json": "^3.3.4",
     "eventemitter3": "^3.1.0",
     "express": "^4.16.3",
@@ -54,10 +49,6 @@
     "react": "^16.4.2",
     "react-chromatic": "^0.8.4",
     "react-dom": "^16.4.2",
-<<<<<<< HEAD
-    "@emotion/styled": "0.10.4",
-=======
->>>>>>> a2a2a914
     "uuid": "^3.3.2",
     "webpack": "^4.17.1"
   }
