{
  "name": "riot-example",
<<<<<<< HEAD
  "version": "4.0.2",
=======
  "version": "4.0.0",
>>>>>>> 7de043ec
  "private": true,
  "scripts": {
    "build": "cross-env NODE_ENV=production webpack --progress --hide-modules",
    "build-storybook": "build-storybook -s public",
    "dev": "cross-env NODE_ENV=development webpack-dev-server --open --hot",
    "storybook": "start-storybook -p 9009 -s public"
  },
  "dependencies": {
    "riot": "^3.13.0",
    "riot-compiler": "^3.5.1",
    "riot-hot-reload": "^1.0.0"
  },
  "devDependencies": {
    "@babel/core": "^7.1.2",
<<<<<<< HEAD
    "@storybook/addon-actions": "4.0.2",
    "@storybook/addon-backgrounds": "4.0.2",
    "@storybook/addon-centered": "4.0.2",
    "@storybook/addon-knobs": "4.0.2",
    "@storybook/addon-links": "4.0.2",
    "@storybook/addon-notes": "4.0.2",
    "@storybook/addon-options": "4.0.2",
    "@storybook/addon-storyshots": "4.0.2",
    "@storybook/addon-storysource": "4.0.2",
    "@storybook/addon-viewport": "4.0.2",
    "@storybook/addons": "4.0.2",
    "@storybook/riot": "4.0.2",
=======
    "@storybook/addon-actions": "4.0.0",
    "@storybook/addon-backgrounds": "4.0.0",
    "@storybook/addon-centered": "4.0.0",
    "@storybook/addon-knobs": "4.0.0",
    "@storybook/addon-links": "4.0.0",
    "@storybook/addon-notes": "4.0.0",
    "@storybook/addon-options": "4.0.0",
    "@storybook/addon-storyshots": "4.0.0",
    "@storybook/addon-storysource": "4.0.0",
    "@storybook/addon-viewport": "4.0.0",
    "@storybook/addons": "4.0.0",
    "@storybook/riot": "4.0.0",
>>>>>>> 7de043ec
    "babel-loader": "^8.0.4",
    "cross-env": "^5.2.0",
    "file-loader": "^2.0.0",
    "raw-loader": "^0.5.1",
    "riot-tag-loader": "^2.1.0",
    "svg-url-loader": "^2.3.2",
    "webpack": "^4.23.1",
    "webpack-dev-server": "^3.1.10"
  }
}<|MERGE_RESOLUTION|>--- conflicted
+++ resolved
@@ -1,10 +1,6 @@
 {
   "name": "riot-example",
-<<<<<<< HEAD
   "version": "4.0.2",
-=======
-  "version": "4.0.0",
->>>>>>> 7de043ec
   "private": true,
   "scripts": {
     "build": "cross-env NODE_ENV=production webpack --progress --hide-modules",
@@ -19,7 +15,6 @@
   },
   "devDependencies": {
     "@babel/core": "^7.1.2",
-<<<<<<< HEAD
     "@storybook/addon-actions": "4.0.2",
     "@storybook/addon-backgrounds": "4.0.2",
     "@storybook/addon-centered": "4.0.2",
@@ -32,20 +27,6 @@
     "@storybook/addon-viewport": "4.0.2",
     "@storybook/addons": "4.0.2",
     "@storybook/riot": "4.0.2",
-=======
-    "@storybook/addon-actions": "4.0.0",
-    "@storybook/addon-backgrounds": "4.0.0",
-    "@storybook/addon-centered": "4.0.0",
-    "@storybook/addon-knobs": "4.0.0",
-    "@storybook/addon-links": "4.0.0",
-    "@storybook/addon-notes": "4.0.0",
-    "@storybook/addon-options": "4.0.0",
-    "@storybook/addon-storyshots": "4.0.0",
-    "@storybook/addon-storysource": "4.0.0",
-    "@storybook/addon-viewport": "4.0.0",
-    "@storybook/addons": "4.0.0",
-    "@storybook/riot": "4.0.0",
->>>>>>> 7de043ec
     "babel-loader": "^8.0.4",
     "cross-env": "^5.2.0",
     "file-loader": "^2.0.0",
