{
  "name": "cra-react15",
  "version": "6.4.0-alpha.26",
  "private": true,
  "scripts": {
    "build": "react-scripts build",
    "build-storybook": "build-storybook -s public",
    "eject": "react-scripts eject",
    "start": "react-scripts start",
    "storybook": "start-storybook -p 9009 -s public --no-manager-cache",
    "test": "react-scripts test --env=jsdom"
  },
  "dependencies": {
    "babel-loader": "^8.0.0",
    "global": "^4.4.0",
    "react": "^15.7.0",
    "react-dom": "^15.7.0",
    "react-scripts": "3.4.4"
  },
  "devDependencies": {
<<<<<<< HEAD
    "@storybook/addon-actions": "workspace:*",
    "@storybook/addon-links": "workspace:*",
    "@storybook/addons": "workspace:*",
    "@storybook/builder-webpack4": "workspace:*",
    "@storybook/preset-create-react-app": "^3.1.6",
    "@storybook/react": "workspace:*",
    "@storybook/theming": "workspace:*",
=======
    "@storybook/addon-actions": "6.4.0-alpha.26",
    "@storybook/addon-links": "6.4.0-alpha.26",
    "@storybook/addons": "6.4.0-alpha.26",
    "@storybook/builder-webpack4": "6.4.0-alpha.26",
    "@storybook/preset-create-react-app": "^3.1.6",
    "@storybook/react": "6.4.0-alpha.26",
    "@storybook/theming": "6.4.0-alpha.26",
>>>>>>> a8a41dcf
    "babel-core": "6",
    "babel-runtime": "6",
    "webpack": "4"
  },
  "storybook": {
    "chromatic": {
      "projectToken": "gxk7iqej3wt"
    }
  }
}<|MERGE_RESOLUTION|>--- conflicted
+++ resolved
@@ -18,7 +18,6 @@
     "react-scripts": "3.4.4"
   },
   "devDependencies": {
-<<<<<<< HEAD
     "@storybook/addon-actions": "workspace:*",
     "@storybook/addon-links": "workspace:*",
     "@storybook/addons": "workspace:*",
@@ -26,15 +25,6 @@
     "@storybook/preset-create-react-app": "^3.1.6",
     "@storybook/react": "workspace:*",
     "@storybook/theming": "workspace:*",
-=======
-    "@storybook/addon-actions": "6.4.0-alpha.26",
-    "@storybook/addon-links": "6.4.0-alpha.26",
-    "@storybook/addons": "6.4.0-alpha.26",
-    "@storybook/builder-webpack4": "6.4.0-alpha.26",
-    "@storybook/preset-create-react-app": "^3.1.6",
-    "@storybook/react": "6.4.0-alpha.26",
-    "@storybook/theming": "6.4.0-alpha.26",
->>>>>>> a8a41dcf
     "babel-core": "6",
     "babel-runtime": "6",
     "webpack": "4"
