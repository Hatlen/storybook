--- conflicted
+++ resolved
@@ -1,10 +1,6 @@
 {
   "name": "cra-react15",
-<<<<<<< HEAD
-  "version": "5.2.0-beta.43",
-=======
   "version": "5.2.0-beta.46",
->>>>>>> 22deb2fe
   "private": true,
   "dependencies": {
     "babel-loader": "8.0.6",
@@ -23,17 +19,10 @@
     "build-storybook": "build-storybook -s public"
   },
   "devDependencies": {
-<<<<<<< HEAD
-    "@storybook/addon-actions": "5.2.0-beta.43",
-    "@storybook/addon-links": "5.2.0-beta.43",
-    "@storybook/react": "5.2.0-beta.43",
-    "@storybook/theming": "5.2.0-beta.43",
-=======
     "@storybook/addon-actions": "5.2.0-beta.46",
     "@storybook/addon-links": "5.2.0-beta.46",
     "@storybook/react": "5.2.0-beta.46",
     "@storybook/theming": "5.2.0-beta.46",
->>>>>>> 22deb2fe
     "babel-core": "6",
     "babel-runtime": "6"
   }
