{
  "name": "cra-ts-essentials",
  "version": "6.4.0-alpha.30",
  "private": true,
  "scripts": {
    "build": "react-scripts build",
    "build-storybook": "build-storybook -s public",
    "eject": "react-scripts eject",
    "start": "react-scripts start",
    "storybook": "start-storybook -p 9009 -s public --no-manager-cache",
    "test": "react-scripts test"
  },
  "browserslist": {
    "production": [
      ">0.2%",
      "not dead",
      "not op_mini all"
    ],
    "development": [
      "last 1 chrome version",
      "last 1 firefox version",
      "last 1 safari version"
    ]
  },
  "dependencies": {
    "@types/jest": "^26.0.16",
    "@types/node": "14.14.20",
    "@types/react": "^16.14.2",
    "@types/react-dom": "16.9.10",
    "global": "^4.4.0",
    "react": "16.14.0",
    "react-dom": "16.14.0",
    "react-scripts": "^4.0.2",
    "typescript": "^3.9.7"
  },
  "devDependencies": {
<<<<<<< HEAD
    "@storybook/addon-essentials": "6.4.0-alpha.29",
    "@storybook/addon-ie11": "^0.0.4",
    "@storybook/addons": "6.4.0-alpha.29",
    "@storybook/builder-webpack4": "6.4.0-alpha.29",
=======
    "@storybook/addon-essentials": "6.4.0-alpha.30",
    "@storybook/addons": "6.4.0-alpha.30",
    "@storybook/builder-webpack4": "6.4.0-alpha.30",
>>>>>>> 8f9c293e
    "@storybook/preset-create-react-app": "^3.1.6",
    "@storybook/react": "6.4.0-alpha.30",
    "webpack": "4"
  },
  "storybook": {
    "chromatic": {
      "projectToken": "b311ypk6of"
    }
  }
}<|MERGE_RESOLUTION|>--- conflicted
+++ resolved
@@ -34,16 +34,10 @@
     "typescript": "^3.9.7"
   },
   "devDependencies": {
-<<<<<<< HEAD
-    "@storybook/addon-essentials": "6.4.0-alpha.29",
+    "@storybook/addon-essentials": "6.4.0-alpha.30",
     "@storybook/addon-ie11": "^0.0.4",
-    "@storybook/addons": "6.4.0-alpha.29",
-    "@storybook/builder-webpack4": "6.4.0-alpha.29",
-=======
-    "@storybook/addon-essentials": "6.4.0-alpha.30",
     "@storybook/addons": "6.4.0-alpha.30",
     "@storybook/builder-webpack4": "6.4.0-alpha.30",
->>>>>>> 8f9c293e
     "@storybook/preset-create-react-app": "^3.1.6",
     "@storybook/react": "6.4.0-alpha.30",
     "webpack": "4"
