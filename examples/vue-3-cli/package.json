{
  "name": "vue-3-cli-example",
  "version": "6.2.0-rc.2",
  "private": true,
  "scripts": {
    "build": "vue-cli-service build",
    "build-storybook": "build-storybook",
    "serve": "vue-cli-service serve",
    "storybook": "start-storybook -p 6006"
  },
  "dependencies": {
    "core-js": "^3.8.2",
    "vue": "^3.0.0"
  },
  "devDependencies": {
<<<<<<< HEAD
    "@babel/core": "^7.13.0",
    "@storybook/addon-actions": "6.2.0-beta.14",
    "@storybook/addon-essentials": "6.2.0-beta.14",
    "@storybook/addon-links": "6.2.0-beta.14",
    "@storybook/addon-storyshots": "6.2.0-beta.14",
    "@storybook/vue3": "6.2.0-beta.14",
=======
    "@babel/core": "^7.12.10",
    "@storybook/addon-actions": "6.2.0-rc.2",
    "@storybook/addon-essentials": "6.2.0-rc.2",
    "@storybook/addon-links": "6.2.0-rc.2",
    "@storybook/addon-storyshots": "6.2.0-rc.2",
    "@storybook/vue3": "6.2.0-rc.2",
>>>>>>> 8f025de1
    "@vue/cli-plugin-babel": "~4.5.0",
    "@vue/cli-plugin-typescript": "~4.5.0",
    "@vue/cli-service": "~4.5.0",
    "@vue/compiler-sfc": "^3.0.0",
    "babel-loader": "^8.2.2",
    "typescript": "~3.9.3",
    "vue-jest": "^5.0.0-alpha.8",
    "vue-loader": "^16.1.2"
  }
}<|MERGE_RESOLUTION|>--- conflicted
+++ resolved
@@ -13,21 +13,12 @@
     "vue": "^3.0.0"
   },
   "devDependencies": {
-<<<<<<< HEAD
     "@babel/core": "^7.13.0",
-    "@storybook/addon-actions": "6.2.0-beta.14",
-    "@storybook/addon-essentials": "6.2.0-beta.14",
-    "@storybook/addon-links": "6.2.0-beta.14",
-    "@storybook/addon-storyshots": "6.2.0-beta.14",
-    "@storybook/vue3": "6.2.0-beta.14",
-=======
-    "@babel/core": "^7.12.10",
     "@storybook/addon-actions": "6.2.0-rc.2",
     "@storybook/addon-essentials": "6.2.0-rc.2",
     "@storybook/addon-links": "6.2.0-rc.2",
     "@storybook/addon-storyshots": "6.2.0-rc.2",
     "@storybook/vue3": "6.2.0-rc.2",
->>>>>>> 8f025de1
     "@vue/cli-plugin-babel": "~4.5.0",
     "@vue/cli-plugin-typescript": "~4.5.0",
     "@vue/cli-service": "~4.5.0",
