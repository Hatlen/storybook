{
  "name": "cra-ts-kitchen-sink",
  "version": "6.4.0-alpha.26",
  "private": true,
  "scripts": {
    "build": "react-scripts build",
    "build-storybook": "build-storybook -s public",
    "eject": "react-scripts eject",
    "start": "react-scripts start",
    "storybook": "start-storybook -p 9009 -s public --no-manager-cache",
    "test": "react-scripts test"
  },
  "browserslist": {
    "production": [
      ">0.2%",
      "not dead",
      "not op_mini all"
    ],
    "development": [
      "last 1 chrome version",
      "last 1 firefox version",
      "last 1 safari version"
    ]
  },
  "dependencies": {
    "@types/jest": "25.2.3",
    "@types/node": "14.14.20",
    "@types/react": "16.14.2",
    "@types/react-dom": "16.9.10",
    "prop-types": "^15.7.2",
    "react": "16.14.0",
    "react-dom": "16.14.0",
    "react-scripts": "^4.0.2",
    "typescript": "^3.9.7"
  },
  "devDependencies": {
<<<<<<< HEAD
    "@storybook/addon-a11y": "workspace:*",
    "@storybook/addon-actions": "workspace:*",
    "@storybook/addon-docs": "workspace:*",
    "@storybook/addon-links": "workspace:*",
    "@storybook/addons": "workspace:*",
    "@storybook/builder-webpack4": "workspace:*",
    "@storybook/preset-create-react-app": "^3.1.6",
    "@storybook/react": "workspace:*",
=======
    "@storybook/addon-a11y": "6.4.0-alpha.26",
    "@storybook/addon-actions": "6.4.0-alpha.26",
    "@storybook/addon-docs": "6.4.0-alpha.26",
    "@storybook/addon-links": "6.4.0-alpha.26",
    "@storybook/addons": "6.4.0-alpha.26",
    "@storybook/builder-webpack4": "6.4.0-alpha.26",
    "@storybook/preset-create-react-app": "^3.1.6",
    "@storybook/react": "6.4.0-alpha.26",
>>>>>>> a8a41dcf
    "@types/enzyme": "^3.10.8",
    "enzyme": "^3.11.0",
    "enzyme-adapter-react-16": "^1.9.1",
    "enzyme-to-json": "^3.6.1",
    "fork-ts-checker-webpack-plugin": "^6.0.4",
    "react-moment-proptypes": "^1.7.0",
    "ts-node": "^9.1.0",
    "webpack": "4"
  },
  "storybook": {
    "chromatic": {
      "projectToken": "19whyj1tlac"
    }
  }
}<|MERGE_RESOLUTION|>--- conflicted
+++ resolved
@@ -34,7 +34,6 @@
     "typescript": "^3.9.7"
   },
   "devDependencies": {
-<<<<<<< HEAD
     "@storybook/addon-a11y": "workspace:*",
     "@storybook/addon-actions": "workspace:*",
     "@storybook/addon-docs": "workspace:*",
@@ -43,16 +42,6 @@
     "@storybook/builder-webpack4": "workspace:*",
     "@storybook/preset-create-react-app": "^3.1.6",
     "@storybook/react": "workspace:*",
-=======
-    "@storybook/addon-a11y": "6.4.0-alpha.26",
-    "@storybook/addon-actions": "6.4.0-alpha.26",
-    "@storybook/addon-docs": "6.4.0-alpha.26",
-    "@storybook/addon-links": "6.4.0-alpha.26",
-    "@storybook/addons": "6.4.0-alpha.26",
-    "@storybook/builder-webpack4": "6.4.0-alpha.26",
-    "@storybook/preset-create-react-app": "^3.1.6",
-    "@storybook/react": "6.4.0-alpha.26",
->>>>>>> a8a41dcf
     "@types/enzyme": "^3.10.8",
     "enzyme": "^3.11.0",
     "enzyme-adapter-react-16": "^1.9.1",
