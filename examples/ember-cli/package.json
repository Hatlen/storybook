--- conflicted
+++ resolved
@@ -1,10 +1,6 @@
 {
   "name": "ember-example",
-<<<<<<< HEAD
-  "version": "4.1.0-alpha.12",
-=======
   "version": "4.1.0",
->>>>>>> 75d45d3d
   "private": true,
   "scripts": {
     "build": "ember build",
@@ -18,20 +14,6 @@
   },
   "devDependencies": {
     "@babel/core": "^7.2.0",
-<<<<<<< HEAD
-    "@storybook/addon-a11y": "4.1.0-alpha.12",
-    "@storybook/addon-actions": "4.1.0-alpha.12",
-    "@storybook/addon-backgrounds": "4.1.0-alpha.12",
-    "@storybook/addon-centered": "4.1.0-alpha.12",
-    "@storybook/addon-knobs": "4.1.0-alpha.12",
-    "@storybook/addon-links": "4.1.0-alpha.12",
-    "@storybook/addon-notes": "4.1.0-alpha.12",
-    "@storybook/addon-options": "4.1.0-alpha.12",
-    "@storybook/addon-storysource": "4.1.0-alpha.12",
-    "@storybook/addon-viewport": "4.1.0-alpha.12",
-    "@storybook/addons": "4.1.0-alpha.12",
-    "@storybook/ember": "4.1.0-alpha.12",
-=======
     "@storybook/addon-a11y": "4.1.0",
     "@storybook/addon-actions": "4.1.0",
     "@storybook/addon-backgrounds": "4.1.0",
@@ -44,7 +26,6 @@
     "@storybook/addon-viewport": "4.1.0",
     "@storybook/addons": "4.1.0",
     "@storybook/ember": "4.1.0",
->>>>>>> 75d45d3d
     "babel-loader": "^8",
     "broccoli-asset-rev": "^3.0.0",
     "cross-env": "^5.2.0",
