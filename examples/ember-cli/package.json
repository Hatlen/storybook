{
  "name": "ember-example",
<<<<<<< HEAD
  "version": "6.2.0-alpha.20",
=======
  "version": "6.2.0-alpha.24",
>>>>>>> 013f2658
  "private": true,
  "scripts": {
    "build": "ember build --output-path ember-output",
    "prebuild-storybook": "yarn build && shx cp -r public/* ember-output",
    "build-storybook": "build-storybook -s ember-output",
    "dev": "ember serve",
    "storybook": "yarn build && start-storybook -p 9009 -s ember-output",
    "storybook:dev": "yarn dev & start-storybook -p 9009 -s ember-output"
  },
  "dependencies": {
    "ember-named-blocks-polyfill": "^0.2.3",
    "ember-template-compiler": "^1.9.0-alpha"
  },
  "devDependencies": {
    "@babel/core": "^7.12.10",
    "@ember/optional-features": "^2.0.0",
<<<<<<< HEAD
    "@storybook/addon-a11y": "6.2.0-alpha.20",
    "@storybook/addon-actions": "6.2.0-alpha.20",
    "@storybook/addon-backgrounds": "6.2.0-alpha.20",
    "@storybook/addon-controls": "6.2.0-alpha.20",
    "@storybook/addon-docs": "6.2.0-alpha.20",
    "@storybook/addon-knobs": "6.2.0-alpha.20",
    "@storybook/addon-links": "6.2.0-alpha.20",
    "@storybook/addon-storysource": "6.2.0-alpha.20",
    "@storybook/addon-viewport": "6.2.0-alpha.20",
    "@storybook/addons": "6.2.0-alpha.20",
    "@storybook/ember": "6.2.0-alpha.20",
    "@storybook/ember-cli-storybook": "^0.2.1",
    "@storybook/source-loader": "6.2.0-alpha.20",
=======
    "@storybook/addon-a11y": "6.2.0-alpha.24",
    "@storybook/addon-actions": "6.2.0-alpha.24",
    "@storybook/addon-backgrounds": "6.2.0-alpha.24",
    "@storybook/addon-controls": "6.2.0-alpha.24",
    "@storybook/addon-docs": "6.2.0-alpha.24",
    "@storybook/addon-knobs": "6.2.0-alpha.24",
    "@storybook/addon-links": "6.2.0-alpha.24",
    "@storybook/addon-storysource": "6.2.0-alpha.24",
    "@storybook/addon-viewport": "6.2.0-alpha.24",
    "@storybook/addons": "6.2.0-alpha.24",
    "@storybook/ember": "6.2.0-alpha.24",
    "@storybook/ember-cli-storybook": "^0.2.1",
    "@storybook/source-loader": "6.2.0-alpha.24",
>>>>>>> 013f2658
    "babel-loader": "^8",
    "broccoli-asset-rev": "^3.0.0",
    "cross-env": "^7.0.3",
    "ember-ajax": "^5.0.0",
    "ember-cli": "~3.24.0",
    "ember-cli-app-version": "^4.0.0",
    "ember-cli-babel": "^7.23.0",
    "ember-cli-htmlbars": "^4.4.0",
    "ember-cli-inject-live-reload": "^2.0.2",
    "ember-cli-shims": "^1.2.0",
    "ember-cli-sri": "^2.1.1",
    "ember-cli-uglify": "^3.0.0",
    "ember-load-initializers": "^2.1.2",
    "ember-resolver": "^7.0.0",
    "ember-source": "~3.24.0",
    "loader.js": "^4.7.0",
<<<<<<< HEAD
    "webpack": "^5.9.0",
    "webpack-cli": "^4.2.0"
=======
    "webpack": "^4.46.0",
    "webpack-cli": "^3.3.12"
>>>>>>> 013f2658
  },
  "engines": {
    "node": "^4.5 || 6.* || >= 7.*"
  },
  "storybook": {
    "chromatic": {
      "projectToken": "19z23qxndju"
    }
  }
}<|MERGE_RESOLUTION|>--- conflicted
+++ resolved
@@ -1,10 +1,6 @@
 {
   "name": "ember-example",
-<<<<<<< HEAD
-  "version": "6.2.0-alpha.20",
-=======
   "version": "6.2.0-alpha.24",
->>>>>>> 013f2658
   "private": true,
   "scripts": {
     "build": "ember build --output-path ember-output",
@@ -21,21 +17,6 @@
   "devDependencies": {
     "@babel/core": "^7.12.10",
     "@ember/optional-features": "^2.0.0",
-<<<<<<< HEAD
-    "@storybook/addon-a11y": "6.2.0-alpha.20",
-    "@storybook/addon-actions": "6.2.0-alpha.20",
-    "@storybook/addon-backgrounds": "6.2.0-alpha.20",
-    "@storybook/addon-controls": "6.2.0-alpha.20",
-    "@storybook/addon-docs": "6.2.0-alpha.20",
-    "@storybook/addon-knobs": "6.2.0-alpha.20",
-    "@storybook/addon-links": "6.2.0-alpha.20",
-    "@storybook/addon-storysource": "6.2.0-alpha.20",
-    "@storybook/addon-viewport": "6.2.0-alpha.20",
-    "@storybook/addons": "6.2.0-alpha.20",
-    "@storybook/ember": "6.2.0-alpha.20",
-    "@storybook/ember-cli-storybook": "^0.2.1",
-    "@storybook/source-loader": "6.2.0-alpha.20",
-=======
     "@storybook/addon-a11y": "6.2.0-alpha.24",
     "@storybook/addon-actions": "6.2.0-alpha.24",
     "@storybook/addon-backgrounds": "6.2.0-alpha.24",
@@ -49,7 +30,6 @@
     "@storybook/ember": "6.2.0-alpha.24",
     "@storybook/ember-cli-storybook": "^0.2.1",
     "@storybook/source-loader": "6.2.0-alpha.24",
->>>>>>> 013f2658
     "babel-loader": "^8",
     "broccoli-asset-rev": "^3.0.0",
     "cross-env": "^7.0.3",
@@ -66,13 +46,8 @@
     "ember-resolver": "^7.0.0",
     "ember-source": "~3.24.0",
     "loader.js": "^4.7.0",
-<<<<<<< HEAD
     "webpack": "^5.9.0",
     "webpack-cli": "^4.2.0"
-=======
-    "webpack": "^4.46.0",
-    "webpack-cli": "^3.3.12"
->>>>>>> 013f2658
   },
   "engines": {
     "node": "^4.5 || 6.* || >= 7.*"
