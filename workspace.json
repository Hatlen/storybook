{
  "version": 2,
  "projects": {
    "@storybook/addon-a11y": {
      "root": "addons/a11y",
      "type": "library"
    },
    "@storybook/addon-actions": {
      "root": "addons/actions",
      "type": "library"
    },
    "@storybook/addon-backgrounds": {
      "root": "addons/backgrounds",
      "type": "library"
    },
    "@storybook/addon-controls": {
      "root": "addons/controls",
      "type": "library"
    },
    "@storybook/addon-cssresources": {
      "root": "addons/cssresources",
      "type": "library"
    },
    "@storybook/addon-design-assets": {
      "root": "addons/design-assets",
      "type": "library"
    },
    "@storybook/addon-docs": {
      "root": "addons/docs",
      "type": "library"
    },
    "@storybook/addon-essentials": {
      "root": "addons/essentials",
      "type": "library"
    },
    "@storybook/addon-events": {
      "root": "addons/events",
      "type": "library"
    },
    "@storybook/addon-google-analytics": {
      "root": "addons/google-analytics",
      "type": "library"
    },
    "@storybook/addon-graphql": {
      "root": "addons/graphql",
      "type": "library"
    },
    "@storybook/addon-jest": {
      "root": "addons/jest",
      "type": "library"
    },
    "@storybook/addon-knobs": {
      "root": "addons/knobs",
      "type": "library"
    },
    "@storybook/addon-links": {
      "root": "addons/links",
      "type": "library"
    },
    "@storybook/addon-queryparams": {
      "root": "addons/queryparams",
      "type": "library"
    },
    "@storybook/addon-storyshots": {
      "root": "addons/storyshots/storyshots-core",
      "type": "library"
    },
    "@storybook/addon-storyshots-puppeteer": {
      "root": "addons/storyshots/storyshots-puppeteer",
      "type": "library"
    },
    "@storybook/addon-storysource": {
      "root": "addons/storysource",
      "type": "library"
    },
    "@storybook/addon-toolbars": {
      "root": "addons/toolbars",
      "type": "library"
    },
    "@storybook/addon-viewport": {
      "root": "addons/viewport",
      "type": "library"
    },
    "@storybook/angular": {
      "root": "app/angular",
      "type": "library"
    },
    "@storybook/aurelia": {
      "root": "app/aurelia",
      "type": "library"
    },
    "@storybook/ember": {
      "root": "app/ember",
      "type": "library"
    },
    "@storybook/html": {
      "root": "app/html",
      "type": "library"
    },
    "@storybook/marionette": {
      "root": "app/marionette",
      "type": "library"
    },
<<<<<<< HEAD
    "@storybook/mithril": {
      "root": "app/mithril",
=======
    "@storybook/marko": {
      "root": "app/marko",
>>>>>>> dad06388
      "type": "library"
    },
    "@storybook/preact": {
      "root": "app/preact",
      "type": "library"
    },
    "@storybook/rax": {
      "root": "app/rax",
      "type": "library"
    },
    "@storybook/react": {
      "root": "app/react",
      "type": "library"
    },
    "@storybook/server": {
      "root": "app/server",
      "type": "library"
    },
    "@storybook/svelte": {
      "root": "app/svelte",
      "type": "library"
    },
    "@storybook/vue": {
      "root": "app/vue",
      "type": "library"
    },
    "@storybook/vue3": {
      "root": "app/vue3",
      "type": "library"
    },
    "@storybook/web-components": {
      "root": "app/web-components",
      "type": "library"
    },
    "@storybook/addon-decorator": {
      "root": "dev-kits/addon-decorator",
      "type": "library"
    },
    "@storybook/addon-parameter": {
      "root": "dev-kits/addon-parameter",
      "type": "library"
    },
    "@storybook/addon-preview-wrapper": {
      "root": "dev-kits/addon-preview-wrapper",
      "type": "library"
    },
    "@storybook/addon-roundtrip": {
      "root": "dev-kits/addon-roundtrip",
      "type": "library"
    },
    "angular-cli": {
      "root": "examples/angular-cli",
      "type": "library"
    },
    "aurelia-kitchen-sink": {
      "root": "examples/aurelia-kitchen-sink",
      "type": "library"
    },
    "cra-kitchen-sink": {
      "root": "examples/cra-kitchen-sink",
      "type": "library"
    },
    "cra-react15": {
      "root": "examples/cra-react15",
      "type": "library"
    },
    "cra-ts-essentials": {
      "root": "examples/cra-ts-essentials",
      "type": "library"
    },
    "cra-ts-kitchen-sink": {
      "root": "examples/cra-ts-kitchen-sink",
      "type": "library"
    },
    "@storybook/example-devkits": {
      "root": "examples/dev-kits",
      "type": "library"
    },
    "ember-example": {
      "root": "examples/ember-cli",
      "type": "library"
    },
    "html-kitchen-sink": {
      "root": "examples/html-kitchen-sink",
      "type": "library"
    },
<<<<<<< HEAD
    "mithril-example": {
      "root": "examples/mithril-kitchen-sink",
=======
    "marko-cli": {
      "root": "examples/marko-cli",
>>>>>>> dad06388
      "type": "library"
    },
    "official-storybook": {
      "root": "examples/official-storybook",
      "type": "library"
    },
    "preact-example": {
      "root": "examples/preact-kitchen-sink",
      "type": "library"
    },
    "rax-kitchen-sink": {
      "root": "examples/rax-kitchen-sink",
      "type": "library"
    },
    "@storybook/example-react-ts": {
      "root": "examples/react-ts",
      "type": "library"
    },
    "@storybook/example-react-ts-webpack4": {
      "root": "examples/react-ts-webpack4",
      "type": "library"
    },
    "server-kitchen-sink": {
      "root": "examples/server-kitchen-sink",
      "type": "library"
    },
    "standalone-preview": {
      "root": "examples/standalone-preview",
      "type": "library"
    },
    "svelte-example": {
      "root": "examples/svelte-kitchen-sink",
      "type": "library"
    },
    "vue-3-cli-example": {
      "root": "examples/vue-3-cli",
      "type": "library"
    },
    "vue-cli-example": {
      "root": "examples/vue-cli",
      "type": "library"
    },
    "vue-example": {
      "root": "examples/vue-kitchen-sink",
      "type": "library"
    },
    "web-components-kitchen-sink": {
      "root": "examples/web-components-kitchen-sink",
      "type": "library"
    },
    "@storybook/addons": {
      "root": "lib/addons",
      "type": "library"
    },
    "@storybook/api": {
      "root": "lib/api",
      "type": "library"
    },
    "@storybook/builder-webpack4": {
      "root": "lib/builder-webpack4",
      "type": "library"
    },
    "@storybook/builder-webpack5": {
      "root": "lib/builder-webpack5",
      "type": "library"
    },
    "@storybook/channel-postmessage": {
      "root": "lib/channel-postmessage",
      "type": "library"
    },
    "@storybook/channel-websocket": {
      "root": "lib/channel-websocket",
      "type": "library"
    },
    "@storybook/channels": {
      "root": "lib/channels",
      "type": "library"
    },
    "@storybook/cli": {
      "root": "lib/cli",
      "type": "library"
    },
    "sb": {
      "root": "lib/cli-sb",
      "type": "library"
    },
    "storybook": {
      "root": "lib/cli-storybook",
      "type": "library"
    },
    "@storybook/client-api": {
      "root": "lib/client-api",
      "type": "library"
    },
    "@storybook/client-logger": {
      "root": "lib/client-logger",
      "type": "library"
    },
    "@storybook/codemod": {
      "root": "lib/codemod",
      "type": "library"
    },
    "@storybook/components": {
      "root": "lib/components",
      "type": "library"
    },
    "@storybook/core": {
      "root": "lib/core",
      "type": "library"
    },
    "@storybook/core-client": {
      "root": "lib/core-client",
      "type": "library"
    },
    "@storybook/core-common": {
      "root": "lib/core-common",
      "type": "library"
    },
    "@storybook/core-events": {
      "root": "lib/core-events",
      "type": "library"
    },
    "@storybook/core-server": {
      "root": "lib/core-server",
      "type": "library"
    },
    "@storybook/node-logger": {
      "root": "lib/node-logger",
      "type": "library"
    },
    "@storybook/postinstall": {
      "root": "lib/postinstall",
      "type": "library"
    },
    "@storybook/router": {
      "root": "lib/router",
      "type": "library"
    },
    "@storybook/source-loader": {
      "root": "lib/source-loader",
      "type": "library"
    },
    "@storybook/theming": {
      "root": "lib/theming",
      "type": "library"
    },
    "@storybook/ui": {
      "root": "lib/ui",
      "type": "library"
    }
  }
}<|MERGE_RESOLUTION|>--- conflicted
+++ resolved
@@ -101,15 +101,6 @@
       "root": "app/marionette",
       "type": "library"
     },
-<<<<<<< HEAD
-    "@storybook/mithril": {
-      "root": "app/mithril",
-=======
-    "@storybook/marko": {
-      "root": "app/marko",
->>>>>>> dad06388
-      "type": "library"
-    },
     "@storybook/preact": {
       "root": "app/preact",
       "type": "library"
@@ -192,15 +183,6 @@
     },
     "html-kitchen-sink": {
       "root": "examples/html-kitchen-sink",
-      "type": "library"
-    },
-<<<<<<< HEAD
-    "mithril-example": {
-      "root": "examples/mithril-kitchen-sink",
-=======
-    "marko-cli": {
-      "root": "examples/marko-cli",
->>>>>>> dad06388
       "type": "library"
     },
     "official-storybook": {
