--- conflicted
+++ resolved
@@ -37,30 +37,13 @@
 );
 
 Cypress.Commands.add('getStoryElement', {}, () => {
-<<<<<<< HEAD
-  return cy.get(`#storybook-preview-iframe`).then({ timeout: 20000 }, (iframe) => {
-    const content = iframe[0].contentDocument;
-    const element = content !== null ? content.documentElement : null;
-
-    return cy
-      .get(iframe, { timeout: 20000 })
-      .should(() => {
-        expect(element).not.null;
-        expect(element.querySelector('#storybook-root')).not.null;
-      })
-      .then(() => {
-        return element.querySelector('#storybook-root');
-      });
-  });
-=======
   cy.log('getStoryElement');
   return cy
     .get(`#storybook-preview-iframe`, { log: false })
     .its('0.contentDocument.body', { log: false })
     .should('not.be.empty')
     .then((body) => cy.wrap(body, { log: false }))
-    .find('#root', { log: false })
+    .find('#storybook-root', { log: false })
     .should('not.be.empty')
     .then((storyRoot) => cy.wrap(storyRoot, { log: false }));
->>>>>>> 6aaa9d4f
 });