--- conflicted
+++ resolved
@@ -44,14 +44,8 @@
     "@babel/types": "^7.12.11",
     "@mdx-js/mdx": "^1.6.22",
     "@storybook/csf": "0.0.1",
-<<<<<<< HEAD
-    "@storybook/csf-tools": "6.4.0-alpha.3",
-    "@storybook/global-root": "6.4.0-alpha.3",
-    "@storybook/node-logger": "6.4.0-alpha.3",
-=======
     "@storybook/csf-tools": "6.4.0-alpha.6",
     "@storybook/node-logger": "6.4.0-alpha.6",
->>>>>>> cbbef5be
     "core-js": "^3.8.2",
     "cross-spawn": "^7.0.3",
     "globby": "^11.0.2",
