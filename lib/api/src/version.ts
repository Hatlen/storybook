<<<<<<< HEAD
export const version = '5.1.0-alpha.12';
=======
export const version = '5.1.0-alpha.14';
>>>>>>> e13d9fa2
<|MERGE_RESOLUTION|>--- conflicted
+++ resolved
@@ -1,5 +1 @@
-<<<<<<< HEAD
-export const version = '5.1.0-alpha.12';
-=======
-export const version = '5.1.0-alpha.14';
->>>>>>> e13d9fa2
+export const version = '5.1.0-alpha.14';