import React, {
  Component,
  Fragment,
  FunctionComponent,
  ReactElement,
  ReactNode,
  useContext,
  useEffect,
  useMemo,
  useRef,
} from 'react';

import {
  SET_STORIES,
  STORY_CHANGED,
  SHARED_STATE_CHANGED,
  SHARED_STATE_SET,
} from '@storybook/core-events';
import { RenderData as RouterData } from '@storybook/router';
import { Listener } from '@storybook/channels';
import initProviderApi, { SubAPI as ProviderAPI, Provider } from './init-provider-api';

import { createContext } from './context';
import Store, { Options } from './store';
import getInitialState from './initial-state';

import initAddons, { SubAPI as AddonsAPI } from './modules/addons';
import initChannel, { SubAPI as ChannelAPI } from './modules/channel';
import initNotifications, {
  SubState as NotificationState,
  SubAPI as NotificationAPI,
} from './modules/notifications';
import initStories, { SubState as StoriesSubState, SubAPI as StoriesAPI } from './modules/stories';
import { StoriesHash, Story, Root, Group, isGroup, isRoot, isStory } from './lib/stories';
import initLayout, {
  ActiveTabs,
  SubState as LayoutSubState,
  SubAPI as LayoutAPI,
} from './modules/layout';
import initShortcuts, {
  SubState as ShortcutsSubState,
  SubAPI as ShortcutsAPI,
} from './modules/shortcuts';
import initURL, { QueryParams, SubAPI as UrlAPI } from './modules/url';
import initVersions, {
  SubState as VersionsSubState,
  SubAPI as VersionsAPI,
} from './modules/versions';
import initGlobalArgs, {
  SubState as GlobalArgsSubState,
  SubAPI as GlobalArgsAPI,
} from './modules/globalArgs';

export { Options as StoreOptions, Listener as ChannelListener };
export { ActiveTabs };

const ManagerContext = createContext({ api: undefined, state: getInitialState({}) });

export type Module = StoreData &
  RouterData &
  ProviderData & {
    mode?: 'production' | 'development';
    state: State;
    fullAPI: API;
  };

export type State = Other &
  LayoutSubState &
  StoriesSubState &
  NotificationState &
  VersionsSubState &
  RouterData &
  ShortcutsSubState &
  GlobalArgsSubState;

export type API = AddonsAPI &
  ChannelAPI &
  ProviderAPI &
  StoriesAPI &
  LayoutAPI &
  NotificationAPI &
  ShortcutsAPI &
  VersionsAPI &
  UrlAPI &
  GlobalArgsAPI &
  OtherAPI;

interface OtherAPI {
  [key: string]: any;
}
interface Other {
  customQueryParams: QueryParams;

  [key: string]: any;
}

export interface Combo {
  api: API;
  state: State;
}

interface ProviderData {
  provider: Provider;
}

interface DocsModeData {
  docsMode: boolean;
}

interface StoreData {
  store: Store;
}

interface Children {
  children: ReactNode | ((props: Combo) => ReactNode);
}

export interface Args {
  [key: string]: any;
}

type StatePartial = Partial<State>;

export type ManagerProviderProps = Children & RouterData & ProviderData & DocsModeData;

class ManagerProvider extends Component<ManagerProviderProps, State> {
  api: API = {} as API;

  modules: any[];

  static displayName = 'Manager';

  constructor(props: ManagerProviderProps) {
    super(props);
    const {
      provider,
      location,
      path,
      viewMode = props.docsMode ? 'docs' : 'story',
      storyId,
      docsMode,
      navigate,
    } = props;

    const store = new Store({
      getState: () => this.state,
      setState: (stateChange: StatePartial, callback) => this.setState(stateChange, callback),
    });

    const routeData = { location, path, viewMode, storyId };

    // Initialize the state to be the initial (persisted) state of the store.
    // This gives the modules the chance to read the persisted state, apply their defaults
    // and override if necessary
    const docsModeState = {
      layout: { isToolshown: false, showPanel: false },
      ui: { docsMode: true },
    };
    this.state = store.getInitialState(
      getInitialState({
        ...routeData,
        ...(docsMode ? docsModeState : null),
      })
    );

    const apiData = {
      navigate,
      store,
      provider,
    };

    this.modules = [
      initChannel,
      initAddons,
      initLayout,
      initNotifications,
      initShortcuts,
      initStories,
      initURL,
      initVersions,
      initGlobalArgs,
    ].map(initModule =>
      initModule({ ...routeData, ...apiData, state: this.state, fullAPI: this.api })
    );

    // Create our initial state by combining the initial state of all modules, then overlaying any saved state
    const state = getInitialState(...this.modules.map(m => m.state));

    // Get our API by combining the APIs exported by each module
    const api: API = Object.assign(this.api, { navigate }, ...this.modules.map(m => m.api));

    initProviderApi({ provider, store, api });

    this.state = state;
    this.api = api;
  }

  static getDerivedStateFromProps = (props: ManagerProviderProps, state: State) => {
    if (state.path !== props.path) {
      return {
        ...state,
        location: props.location,
        path: props.path,
        // if its a docsOnly page, even the 'story' view mode is considered 'docs'
        viewMode: (props.docsMode && props.viewMode) === 'story' ? 'docs' : props.viewMode,
        storyId: props.storyId,
      };
    }
    return null;
  };

  componentDidMount() {
    // Now every module has had a chance to set its API, call init on each module which gives it
    // a chance to do things that call other modules' APIs.
    this.modules.forEach(({ init }) => {
      if (init) {
        init();
      }
    });
  }

  shouldComponentUpdate(nextProps: ManagerProviderProps, nextState: State) {
    const prevState = this.state;
    const prevProps = this.props;

    if (prevState !== nextState) {
      return true;
    }
    if (prevProps.path !== nextProps.path) {
      return true;
    }
    return false;
  }

  render() {
    const { children } = this.props;
    const value = {
      state: this.state,
      api: this.api,
    };

    return (
      <ManagerContext.Provider value={value}>
        <ManagerConsumer>{children}</ManagerConsumer>
      </ManagerContext.Provider>
    );
  }
}

interface ManagerConsumerProps<P = unknown> {
  filter?: (combo: Combo) => P;
  children: FunctionComponent<P> | ReactNode;
}

const defaultFilter = (c: Combo) => c;

function ManagerConsumer<P = Combo>({
  // @ts-ignore
  filter = defaultFilter,
  children,
}: ManagerConsumerProps<P>): ReactElement {
  const c = useContext(ManagerContext);
  const renderer = useRef(children);
  const filterer = useRef(filter);

  if (typeof renderer.current !== 'function') {
    return <Fragment>{renderer.current}</Fragment>;
  }

  const data = filterer.current(c);

  const l = useMemo(() => {
    return [...Object.entries(data).reduce((acc, keyval) => acc.concat(keyval), [])];
  }, [c.state]);

  return useMemo(() => {
    const Child = renderer.current as FunctionComponent<P>;

    return <Child {...data} />;
  }, l);
}

export function useStorybookState(): State {
  const { state } = useContext(ManagerContext);
  return state;
}
export function useStorybookApi(): API {
  const { api } = useContext(ManagerContext);
  return api;
}

export {
  ManagerConsumer as Consumer,
  ManagerProvider as Provider,
  StoriesHash,
  Story,
  Root,
  Group,
  isGroup,
  isRoot,
  isStory,
};

export interface EventMap {
  [eventId: string]: Listener;
}

function orDefault<S>(fromStore: S, defaultState: S): S {
  if (typeof fromStore === 'undefined') {
    return defaultState;
  }
  return fromStore;
}

export const useChannel = (eventMap: EventMap, deps: any[] = []) => {
  const api = useStorybookApi();
  useEffect(() => {
    Object.entries(eventMap).forEach(([type, listener]) => api.on(type, listener));
    return () => {
      Object.entries(eventMap).forEach(([type, listener]) => api.off(type, listener));
    };
  }, deps);

  return api.emit;
};

export function useParameter<S>(parameterKey: string, defaultValue?: S) {
  const api = useStorybookApi();

  const result = api.getCurrentParameter<S>(parameterKey);
  return orDefault<S>(result, defaultValue);
}

type StateMerger<S> = (input: S) => S;
// cache for taking care of HMR
const addonStateCache: {
  [key: string]: any;
} = {};

// shared state
export function useSharedState<S>(stateId: string, defaultState?: S) {
  const api = useStorybookApi();
  const existingState = api.getAddonState<S>(stateId);
  const state = orDefault<S>(
    existingState,
    addonStateCache[stateId] ? addonStateCache[stateId] : defaultState
  );
  const setState = (s: S | StateMerger<S>, options?: Options) => {
    // set only after the stories are loaded
    if (addonStateCache[stateId]) {
      addonStateCache[stateId] = s;
    }
    api.setAddonState<S>(stateId, s, options);
  };
  const allListeners = useMemo(() => {
    const stateChangeHandlers = {
      [`${SHARED_STATE_CHANGED}-client-${stateId}`]: (s: S) => setState(s),
      [`${SHARED_STATE_SET}-client-${stateId}`]: (s: S) => setState(s),
    };
    const stateInitializationHandlers = {
      [SET_STORIES]: () => {
        if (addonStateCache[stateId]) {
          // this happens when HMR
          setState(addonStateCache[stateId]);
          api.emit(`${SHARED_STATE_SET}-manager-${stateId}`, addonStateCache[stateId]);
        } else if (defaultState !== undefined) {
          // if not HMR, yet the defaults are form the manager
          setState(defaultState);
          // initialize addonStateCache after first load, so its available for subsequent HMR
          addonStateCache[stateId] = defaultState;
          api.emit(`${SHARED_STATE_SET}-manager-${stateId}`, defaultState);
        }
      },
      [STORY_CHANGED]: () => {
        if (api.getAddonState(stateId) !== undefined) {
          api.emit(`${SHARED_STATE_SET}-manager-${stateId}`, api.getAddonState(stateId));
        }
      },
    };

    return {
      ...stateChangeHandlers,
      ...stateInitializationHandlers,
    };
  }, [stateId]);

  const emit = useChannel(allListeners);
  return [
    state,
    (newStateOrMerger: S | StateMerger<S>, options?: Options) => {
      setState(newStateOrMerger, options);
      emit(`${SHARED_STATE_CHANGED}-manager-${stateId}`, newStateOrMerger);
    },
  ] as [S, (newStateOrMerger: S | StateMerger<S>, options?: Options) => void];
}

export function useAddonState<S>(addonId: string, defaultState?: S) {
  return useSharedState<S>(addonId, defaultState);
}

export function useStoryState<S>(defaultState?: S) {
  const { storyId } = useStorybookState();
  return useSharedState<S>(`story-state-${storyId}`, defaultState);
}

export function useArgs(): [Args, (newArgs: Args) => void] {
  const {
    api: { getCurrentStoryData, updateStoryArgs },
  } = useStorybookApi();

  const { id, args } = getCurrentStoryData();

  return [args, (newArgs: Args) => updateStoryArgs(id, newArgs)];
}

export function useGlobalArgs(): [Args, (newGlobalArgs: Args) => void] {
  const {
    state: { globalArgs },
    api: { updateGlobalArgs },
  } = useContext(ManagerContext);
<<<<<<< HEAD
  return [globalArgs, setGlobalArgs];
=======

  return [globalArgs, updateGlobalArgs];
>>>>>>> 4f65ccb3
}<|MERGE_RESOLUTION|>--- conflicted
+++ resolved
@@ -418,10 +418,6 @@
     state: { globalArgs },
     api: { updateGlobalArgs },
   } = useContext(ManagerContext);
-<<<<<<< HEAD
-  return [globalArgs, setGlobalArgs];
-=======
 
   return [globalArgs, updateGlobalArgs];
->>>>>>> 4f65ccb3
 }