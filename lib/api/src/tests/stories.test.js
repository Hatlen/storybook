import {
  STORY_ARGS_UPDATED,
  UPDATE_STORY_ARGS,
  RESET_STORY_ARGS,
  SET_STORIES,
  STORY_SPECIFIED,
  STORY_PREPARED,
} from '@storybook/core-events';
import { EventEmitter } from 'events';
import global from 'global';

import { getEventMetadata } from '../lib/events';

import { init as initStories } from '../modules/stories';

const mockStories = jest.fn();

jest.mock('../lib/events');
jest.mock('global', () => ({
  ...jest.requireActual('global'),
  fetch: jest.fn(() => ({ json: () => ({ v: 3, stories: mockStories() }) })),
}));

beforeEach(() => {
  getEventMetadata.mockReturnValue({ sourceType: 'local' });
  mockStories.mockReset().mockReturnValue({
    'component-a--story-1': {
      title: 'Component A',
      name: 'Story 1',
      importPath: './path/to/component-a.ts',
    },
    'component-a--story-2': {
      title: 'Component A',
      name: 'Story 2',
      importPath: './path/to/component-a.ts',
    },
    'component-b--story-3': {
      title: 'Component B',
      name: 'Story 3',
      importPath: './path/to/component-b.ts',
    },
  });
});

function createMockStore(initialState) {
  let state = initialState || {};
  return {
    getState: jest.fn(() => state),
    setState: jest.fn((s) => {
      state = { ...state, ...s };
      return Promise.resolve(state);
    }),
  };
}

const provider = { getConfig: jest.fn() };

beforeEach(() => {
  provider.getConfig.mockReturnValue({});
  global.EventSource.reset();
});

describe('stories API', () => {
  it('sets a sensible initialState', () => {
    const { state } = initStories({
      storyId: 'id',
      viewMode: 'story',
    });

    expect(state).toEqual({
      storiesConfigured: false,
      storiesHash: {},
      storyId: 'id',
      viewMode: 'story',
      hasCalledSetOptions: false,
    });
  });
  const parameters = {};
  const storiesHash = {
    'a--1': { kind: 'a', name: '1', parameters, path: 'a--1', id: 'a--1', args: {} },
    'a--2': { kind: 'a', name: '2', parameters, path: 'a--2', id: 'a--2', args: {} },
    'b-c--1': {
      kind: 'b/c',
      name: '1',
      parameters,
      path: 'b-c--1',
      id: 'b-c--1',
      args: {},
    },
    'b-d--1': {
      kind: 'b/d',
      name: '1',
      parameters,
      path: 'b-d--1',
      id: 'b-d--1',
      args: {},
    },
    'b-d--2': {
      kind: 'b/d',
      name: '2',
      parameters,
      path: 'b-d--2',
      id: 'b-d--2',
      args: { a: 'b' },
    },
    'custom-id--1': {
      kind: 'b/e',
      name: '1',
      parameters,
      path: 'custom-id--1',
      id: 'custom-id--1',
      args: {},
    },
  };
  describe('setStories', () => {
    beforeEach(() => {
      mockStories.mockRejectedValue(new Error('Fetch failed'));
    });

    it('stores basic kinds and stories w/ correct keys', () => {
      const navigate = jest.fn();
      const store = createMockStore();

      const {
        api: { setStories },
      } = initStories({ store, navigate, provider });

      provider.getConfig.mockReturnValue({ sidebar: { showRoots: false } });
      setStories(storiesHash);

      const { storiesHash: storedStoriesHash } = store.getState();

      // We need exact key ordering, even if in theory JS doesn't guarantee it
      expect(Object.keys(storedStoriesHash)).toEqual([
        'a',
        'a--1',
        'a--2',
        'b',
        'b-c',
        'b-c--1',
        'b-d',
        'b-d--1',
        'b-d--2',
        'b-e',
        'custom-id--1',
      ]);
      expect(storedStoriesHash.a).toMatchObject({
        id: 'a',
        children: ['a--1', 'a--2'],
        isRoot: false,
        isComponent: true,
      });

      expect(storedStoriesHash['a--1']).toMatchObject({
        id: 'a--1',
        parent: 'a',
        kind: 'a',
        name: '1',
        parameters,
        args: {},
        prepared: true,
      });

      expect(storedStoriesHash['a--2']).toMatchObject({
        id: 'a--2',
        parent: 'a',
        kind: 'a',
        name: '2',
        parameters,
        args: {},
        prepared: true,
      });

      expect(storedStoriesHash.b).toMatchObject({
        id: 'b',
        children: ['b-c', 'b-d', 'b-e'],
        isRoot: false,
        isComponent: false,
      });

      expect(storedStoriesHash['b-c']).toMatchObject({
        id: 'b-c',
        parent: 'b',
        children: ['b-c--1'],
        isRoot: false,
        isComponent: true,
      });

      expect(storedStoriesHash['b-c--1']).toMatchObject({
        id: 'b-c--1',
        parent: 'b-c',
        kind: 'b/c',
        name: '1',
        parameters,
        args: {},
        prepared: true,
      });

      expect(storedStoriesHash['b-d']).toMatchObject({
        id: 'b-d',
        parent: 'b',
        children: ['b-d--1', 'b-d--2'],
        isRoot: false,
        isComponent: true,
      });

      expect(storedStoriesHash['b-d--1']).toMatchObject({
        id: 'b-d--1',
        parent: 'b-d',
        kind: 'b/d',
        name: '1',
        parameters,
        args: {},
        prepared: true,
      });

      expect(storedStoriesHash['b-d--2']).toMatchObject({
        id: 'b-d--2',
        parent: 'b-d',
        kind: 'b/d',
        name: '2',
        parameters,
        args: { a: 'b' },
        prepared: true,
      });

      expect(storedStoriesHash['b-e']).toMatchObject({
        id: 'b-e',
        parent: 'b',
        children: ['custom-id--1'],
        isRoot: false,
        isComponent: true,
      });

      expect(storedStoriesHash['custom-id--1']).toMatchObject({
        id: 'custom-id--1',
        parent: 'b-e',
        kind: 'b/e',
        name: '1',
        parameters,
        args: {},
        prepared: true,
      });
    });

    it('trims whitespace of group/component names (which originate from the kind)', () => {
      const navigate = jest.fn();
      const store = createMockStore();

      const {
        api: { setStories },
      } = initStories({ store, navigate, provider });

      setStories({
        'design-system-some-component--my-story': {
          kind: '  Design System  /  Some Component  ', // note the leading/trailing whitespace around each part of the path
          name: '  My Story  ', // we only trim the path, so this will be kept as-is (it may intentionally have whitespace)
          parameters,
          path: 'design-system-some-component--my-story',
          id: 'design-system-some-component--my-story',
          args: {},
        },
      });

      const { storiesHash: storedStoriesHash } = store.getState();

      // We need exact key ordering, even if in theory JS doesn't guarantee it
      expect(Object.keys(storedStoriesHash)).toEqual([
        'design-system',
        'design-system-some-component',
        'design-system-some-component--my-story',
      ]);
      expect(storedStoriesHash['design-system']).toMatchObject({
        isRoot: true,
        name: 'Design System', // root name originates from `kind`, so it gets trimmed
      });
      expect(storedStoriesHash['design-system-some-component']).toMatchObject({
        isComponent: true,
        name: 'Some Component', // component name originates from `kind`, so it gets trimmed
      });
      expect(storedStoriesHash['design-system-some-component--my-story']).toMatchObject({
        isLeaf: true,
        kind: '  Design System  /  Some Component  ', // kind is kept as-is, because it may be used as identifier
        name: '  My Story  ', // story name is kept as-is, because it's set directly on the story
      });
    });

    it('sets roots when showRoots = true', () => {
      const navigate = jest.fn();
      const store = createMockStore();

      const {
        api: { setStories },
      } = initStories({ store, navigate, provider });

      provider.getConfig.mockReturnValue({ sidebar: { showRoots: true } });
      setStories({
        'a-b--1': {
          kind: 'a/b',
          name: '1',
          parameters,
          path: 'a-b--1',
          id: 'a-b--1',
          args: {},
        },
      });

      const { storiesHash: storedStoriesHash } = store.getState();

      // We need exact key ordering, even if in theory JS doens't guarantee it
      expect(Object.keys(storedStoriesHash)).toEqual(['a', 'a-b', 'a-b--1']);
      expect(storedStoriesHash.a).toMatchObject({
        id: 'a',
        children: ['a-b'],
        isRoot: true,
        isComponent: false,
      });
      expect(storedStoriesHash['a-b']).toMatchObject({
        id: 'a-b',
        parent: 'a',
        children: ['a-b--1'],
        isRoot: false,
        isComponent: true,
      });
      expect(storedStoriesHash['a-b--1']).toMatchObject({
        id: 'a-b--1',
        parent: 'a-b',
        kind: 'a/b',
        name: '1',
        parameters,
        args: {},
      });
    });

    it('does not put bare stories into a root when showRoots = true', () => {
      const navigate = jest.fn();
      const store = createMockStore();

      const {
        api: { setStories },
      } = initStories({ store, navigate, provider });

      provider.getConfig.mockReturnValue({ sidebar: { showRoots: true } });
      setStories({
        'a--1': {
          kind: 'a',
          name: '1',
          parameters,
          path: 'a--1',
          id: 'a--1',
          args: {},
        },
      });

      const { storiesHash: storedStoriesHash } = store.getState();

      // We need exact key ordering, even if in theory JS doens't guarantee it
      expect(Object.keys(storedStoriesHash)).toEqual(['a', 'a--1']);
      expect(storedStoriesHash.a).toMatchObject({
        id: 'a',
        children: ['a--1'],
        isRoot: false,
        isComponent: true,
      });
      expect(storedStoriesHash['a--1']).toMatchObject({
        id: 'a--1',
        parent: 'a',
        kind: 'a',
        name: '1',
        parameters,
        args: {},
      });
    });

    // Stories can get out of order for a few reasons -- see reproductions on
    //   https://github.com/storybookjs/storybook/issues/5518
    it('does the right thing for out of order stories', async () => {
      const navigate = jest.fn();
      const store = createMockStore();

      const {
        api: { setStories },
      } = initStories({ store, navigate, provider });

      await setStories({
        'a--1': { kind: 'a', name: '1', parameters, path: 'a--1', id: 'a--1', args: {} },
        'b--1': { kind: 'b', name: '1', parameters, path: 'b--1', id: 'b--1', args: {} },
        'a--2': { kind: 'a', name: '2', parameters, path: 'a--2', id: 'a--2', args: {} },
      });

      const { storiesHash: storedStoriesHash } = store.getState();

      // We need exact key ordering, even if in theory JS doens't guarantee it
      expect(Object.keys(storedStoriesHash)).toEqual(['a', 'a--1', 'a--2', 'b', 'b--1']);
      expect(storedStoriesHash.a).toMatchObject({
        id: 'a',
        children: ['a--1', 'a--2'],
        isRoot: false,
        isComponent: true,
      });

      expect(storedStoriesHash.b).toMatchObject({
        id: 'b',
        children: ['b--1'],
        isRoot: false,
        isComponent: true,
      });
    });
  });

  // Can't currently run these tests as cannot set this on the events
  describe('STORY_SPECIFIED event', () => {
    it('navigates to the story', async () => {
      const navigate = jest.fn();
      const fullAPI = Object.assign(new EventEmitter(), {
        isSettingsScreenActive() {
          return false;
        },
      });
      const store = createMockStore({});
      const { init, api } = initStories({ store, navigate, provider, fullAPI });

      Object.assign(fullAPI, api);
      init();
      fullAPI.emit(STORY_SPECIFIED, { storyId: 'a--1', viewMode: 'story' });

      expect(navigate).toHaveBeenCalledWith('/story/a--1');
    });

    it('DOES not navigate if the story was already selected', async () => {
      const navigate = jest.fn();
      const fullAPI = Object.assign(new EventEmitter(), {
        isSettingsScreenActive() {
          return true;
        },
      });
      const store = createMockStore({ viewMode: 'story', storyId: 'a--1' });
      initStories({ store, navigate, provider, fullAPI });

      fullAPI.emit(STORY_SPECIFIED, { storyId: 'a--1', viewMode: 'story' });

      expect(navigate).not.toHaveBeenCalled();
    });

    it('DOES not navigate if a settings page was selected', async () => {
      const navigate = jest.fn();
      const fullAPI = Object.assign(new EventEmitter(), {
        isSettingsScreenActive() {
          return true;
        },
      });
      const store = createMockStore({ viewMode: 'settings', storyId: 'about' });
      initStories({ store, navigate, provider, fullAPI });

      fullAPI.emit(STORY_SPECIFIED, { storyId: 'a--1', viewMode: 'story' });

      expect(navigate).not.toHaveBeenCalled();
    });
  });

  describe('args handling', () => {
    it('changes args properly, per story when receiving STORY_ARGS_UPDATED', () => {
      const navigate = jest.fn();
      const store = createMockStore();
      const fullAPI = new EventEmitter();

      const { api, init } = initStories({ store, navigate, provider, fullAPI });

      Object.assign(fullAPI, api);
      fullAPI.setStories({
        'a--1': { kind: 'a', name: '1', parameters, path: 'a--1', id: 'a--1', args: { a: 'b' } },
        'b--1': { kind: 'b', name: '1', parameters, path: 'b--1', id: 'b--1', args: { x: 'y' } },
      });

      const { storiesHash: initialStoriesHash } = store.getState();
      expect(initialStoriesHash['a--1'].args).toEqual({ a: 'b' });
      expect(initialStoriesHash['b--1'].args).toEqual({ x: 'y' });

      init();
      fullAPI.emit(STORY_ARGS_UPDATED, { storyId: 'a--1', args: { foo: 'bar' } });

      const { storiesHash: changedStoriesHash } = store.getState();
      expect(changedStoriesHash['a--1'].args).toEqual({ foo: 'bar' });
      expect(changedStoriesHash['b--1'].args).toEqual({ x: 'y' });
    });

    it('changes reffed args properly, per story when receiving STORY_ARGS_UPDATED', () => {
      const navigate = jest.fn();
      const store = createMockStore();
      const fullAPI = new EventEmitter();
      fullAPI.updateRef = jest.fn();

      const { init, api } = initStories({ store, navigate, provider, fullAPI });
      Object.assign(fullAPI, api);

      init();
      getEventMetadata.mockReturnValueOnce({
        sourceType: 'external',
        ref: { id: 'refId', stories: { 'a--1': { args: { a: 'b' } } } },
      });
      fullAPI.emit(STORY_ARGS_UPDATED, { storyId: 'a--1', args: { foo: 'bar' } });
      expect(fullAPI.updateRef).toHaveBeenCalledWith('refId', {
        stories: { 'a--1': { args: { foo: 'bar' } } },
      });
    });

    it('updateStoryArgs emits UPDATE_STORY_ARGS to the local frame and does not change anything', () => {
      const navigate = jest.fn();
      const emit = jest.fn();
      const on = jest.fn();
      const fullAPI = { emit, on };
      const store = createMockStore();

      const { api, init } = initStories({ store, navigate, provider, fullAPI });

      api.setStories({
        'a--1': { kind: 'a', name: '1', parameters, path: 'a--1', id: 'a--1', args: { a: 'b' } },
        'b--1': { kind: 'b', name: '1', parameters, path: 'b--1', id: 'b--1', args: { x: 'y' } },
      });

      Object.assign(fullAPI, api);
      init();

      api.updateStoryArgs({ id: 'a--1' }, { foo: 'bar' });
      expect(emit).toHaveBeenCalledWith(UPDATE_STORY_ARGS, {
        storyId: 'a--1',
        updatedArgs: { foo: 'bar' },
        options: {
          target: 'storybook-preview-iframe',
        },
      });

      const { storiesHash: changedStoriesHash } = store.getState();
      expect(changedStoriesHash['a--1'].args).toEqual({ a: 'b' });
      expect(changedStoriesHash['b--1'].args).toEqual({ x: 'y' });
    });

    it('updateStoryArgs emits UPDATE_STORY_ARGS to the right frame', () => {
      const navigate = jest.fn();
      const emit = jest.fn();
      const on = jest.fn();
      const fullAPI = { emit, on };
      const store = createMockStore();

      const { api, init } = initStories({ store, navigate, provider, fullAPI });

      api.setStories({
        'a--1': { kind: 'a', name: '1', parameters, path: 'a--1', id: 'a--1', args: { a: 'b' } },
        'b--1': { kind: 'b', name: '1', parameters, path: 'b--1', id: 'b--1', args: { x: 'y' } },
      });

      Object.assign(fullAPI, api);
      init();

      api.updateStoryArgs({ id: 'a--1', refId: 'refId' }, { foo: 'bar' });
      expect(emit).toHaveBeenCalledWith(UPDATE_STORY_ARGS, {
        storyId: 'a--1',
        updatedArgs: { foo: 'bar' },
        options: {
          target: 'storybook-ref-refId',
        },
      });
    });

    it('resetStoryArgs emits RESET_STORY_ARGS to the local frame and does not change anything', () => {
      const navigate = jest.fn();
      const emit = jest.fn();
      const on = jest.fn();
      const fullAPI = { emit, on };
      const store = createMockStore();

      const { api, init } = initStories({ store, navigate, provider, fullAPI });

      api.setStories({
        'a--1': { kind: 'a', name: '1', parameters, path: 'a--1', id: 'a--1', args: { a: 'b' } },
        'b--1': { kind: 'b', name: '1', parameters, path: 'b--1', id: 'b--1', args: { x: 'y' } },
      });

      Object.assign(fullAPI, api);
      init();

      api.resetStoryArgs({ id: 'a--1' }, ['foo']);
      expect(emit).toHaveBeenCalledWith(RESET_STORY_ARGS, {
        storyId: 'a--1',
        argNames: ['foo'],
        options: {
          target: 'storybook-preview-iframe',
        },
      });

      const { storiesHash: changedStoriesHash } = store.getState();
      expect(changedStoriesHash['a--1'].args).toEqual({ a: 'b' });
      expect(changedStoriesHash['b--1'].args).toEqual({ x: 'y' });
    });

    it('resetStoryArgs emits RESET_STORY_ARGS to the right frame', () => {
      const navigate = jest.fn();
      const emit = jest.fn();
      const on = jest.fn();
      const fullAPI = { emit, on };
      const store = createMockStore();

      const { api, init } = initStories({ store, navigate, provider, fullAPI });

      api.setStories({
        'a--1': { kind: 'a', name: '1', parameters, path: 'a--1', id: 'a--1', args: { a: 'b' } },
        'b--1': { kind: 'b', name: '1', parameters, path: 'b--1', id: 'b--1', args: { x: 'y' } },
      });

      Object.assign(fullAPI, api);
      init();

      api.resetStoryArgs({ id: 'a--1', refId: 'refId' }, ['foo']);
      expect(emit).toHaveBeenCalledWith(RESET_STORY_ARGS, {
        storyId: 'a--1',
        argNames: ['foo'],
        options: {
          target: 'storybook-ref-refId',
        },
      });
    });
  });

  describe('jumpToStory', () => {
    it('works forward', () => {
      const navigate = jest.fn();
      const store = createMockStore();

      const {
        api: { setStories, jumpToStory },
        state,
      } = initStories({ store, navigate, storyId: 'a--1', viewMode: 'story', provider });
      store.setState(state);
      setStories(storiesHash);

      jumpToStory(1);
      expect(navigate).toHaveBeenCalledWith('/story/a--2');
    });

    it('works backwards', () => {
      const navigate = jest.fn();
      const store = createMockStore();

      const {
        api: { setStories, jumpToStory },
        state,
      } = initStories({ store, navigate, storyId: 'a--2', viewMode: 'story', provider });
      store.setState(state);
      setStories(storiesHash);

      jumpToStory(-1);
      expect(navigate).toHaveBeenCalledWith('/story/a--1');
    });

    it('does nothing if you are at the last story and go forward', () => {
      const navigate = jest.fn();
      const store = createMockStore();

      const {
        api: { setStories, jumpToStory },
        state,
      } = initStories({ store, navigate, storyId: 'custom-id--1', viewMode: 'story', provider });
      store.setState(state);
      setStories(storiesHash);

      jumpToStory(1);
      expect(navigate).not.toHaveBeenCalled();
    });

    it('does nothing if you are at the first story and go backward', () => {
      const navigate = jest.fn();
      const store = createMockStore();

      const {
        api: { setStories, jumpToStory },
        state,
      } = initStories({ store, navigate, storyId: 'a--1', viewMode: 'story', provider });
      store.setState(state);
      setStories(storiesHash);

      jumpToStory(-1);
      expect(navigate).not.toHaveBeenCalled();
    });

    it('does nothing if you have not selected a story', () => {
      const navigate = jest.fn();
      const store = { getState: () => ({ storiesHash }) };

      const {
        api: { jumpToStory },
      } = initStories({ store, navigate, provider });

      jumpToStory(1);
      expect(navigate).not.toHaveBeenCalled();
    });
  });

  describe('jumpToComponent', () => {
    it('works forward', () => {
      const navigate = jest.fn();
      const store = createMockStore();

      const {
        api: { setStories, jumpToComponent },
        state,
      } = initStories({ store, navigate, storyId: 'a--1', viewMode: 'story', provider });
      store.setState(state);
      setStories(storiesHash);

      jumpToComponent(1);
      expect(navigate).toHaveBeenCalledWith('/story/b-c--1');
    });

    it('works backwards', () => {
      const navigate = jest.fn();
      const store = createMockStore();

      const {
        api: { setStories, jumpToComponent },
        state,
      } = initStories({ store, navigate, storyId: 'b-c--1', viewMode: 'story', provider });
      store.setState(state);
      setStories(storiesHash);

      jumpToComponent(-1);
      expect(navigate).toHaveBeenCalledWith('/story/a--1');
    });

    it('does nothing if you are in the last component and go forward', () => {
      const navigate = jest.fn();
      const store = createMockStore();

      const {
        api: { setStories, jumpToComponent },
        state,
      } = initStories({ store, navigate, storyId: 'custom-id--1', viewMode: 'story', provider });
      store.setState(state);
      setStories(storiesHash);

      jumpToComponent(1);
      expect(navigate).not.toHaveBeenCalled();
    });

    it('does nothing if you are at the first component and go backward', () => {
      const navigate = jest.fn();
      const store = createMockStore();

      const {
        api: { setStories, jumpToComponent },
        state,
      } = initStories({ store, navigate, storyId: 'a--2', viewMode: 'story', provider });
      store.setState(state);
      setStories(storiesHash);

      jumpToComponent(-1);
      expect(navigate).not.toHaveBeenCalled();
    });
  });

  describe('selectStory', () => {
    it('navigates', () => {
      const navigate = jest.fn();
      const store = {
        getState: () => ({ viewMode: 'story', storiesHash }),
      };

      const {
        api: { selectStory },
      } = initStories({ store, navigate, provider });

      selectStory('a--2');
      expect(navigate).toHaveBeenCalledWith('/story/a--2');
    });

    it('allows navigating to kind/storyname (legacy api)', () => {
      const navigate = jest.fn();
      const store = {
        getState: () => ({ viewMode: 'story', storiesHash }),
      };

      const {
        api: { selectStory },
      } = initStories({ store, navigate, provider });

      selectStory('a', '2');
      expect(navigate).toHaveBeenCalledWith('/story/a--2');
    });

    it('allows navigating to storyname, without kind (legacy api)', () => {
      const navigate = jest.fn();
      const store = {
        getState: () => ({ viewMode: 'story', storyId: 'a--1', storiesHash }),
      };

      const {
        api: { selectStory },
      } = initStories({ store, navigate, provider });

      selectStory(null, '2');
      expect(navigate).toHaveBeenCalledWith('/story/a--2');
    });

    it('allows navigating away from the settings pages', () => {
      const navigate = jest.fn();
      const store = {
        getState: () => ({ viewMode: 'settings', storyId: 'about', storiesHash }),
      };

      const {
        api: { selectStory },
      } = initStories({ store, navigate, provider });

      selectStory('a--2');
      expect(navigate).toHaveBeenCalledWith('/story/a--2');
    });

    it('allows navigating to first story in kind on call by kind', () => {
      const navigate = jest.fn();
      const store = createMockStore();

      const {
        api: { selectStory, setStories },
        state,
      } = initStories({ store, navigate, provider });
      store.setState(state);
      setStories(storiesHash);

      selectStory('a');
      expect(navigate).toHaveBeenCalledWith('/story/a--1');
    });

    describe('component permalinks', () => {
      it('allows navigating to kind/storyname (legacy api)', () => {
        const navigate = jest.fn();
        const store = createMockStore();

        const {
          api: { selectStory, setStories },
          state,
        } = initStories({ store, navigate, provider });
        store.setState(state);
        setStories(storiesHash);

        selectStory('b/e', '1');
        expect(navigate).toHaveBeenCalledWith('/story/custom-id--1');
      });

      it('allows navigating to component permalink/storyname (legacy api)', () => {
        const navigate = jest.fn();
        const store = createMockStore();

        const {
          api: { selectStory, setStories },
          state,
        } = initStories({ store, navigate, provider });
        store.setState(state);
        setStories(storiesHash);

        selectStory('custom-id', '1');
        expect(navigate).toHaveBeenCalledWith('/story/custom-id--1');
      });

      it('allows navigating to first story in kind on call by kind', () => {
        const navigate = jest.fn();
        const store = createMockStore();

        const {
          api: { selectStory, setStories },
          state,
        } = initStories({ store, navigate, provider });
        store.setState(state);
        setStories(storiesHash);

        selectStory('b/e');
        expect(navigate).toHaveBeenCalledWith('/story/custom-id--1');
      });
    });
  });

  describe('fetchStoryList', () => {
    it('sets the initial set of stories in the stories hash', async () => {
      const navigate = jest.fn();
      const store = createMockStore();
      const fullAPI = Object.assign(new EventEmitter(), {
        setStories: jest.fn(),
      });

      const { api, init } = initStories({ store, navigate, provider, fullAPI });
      Object.assign(fullAPI, api);

      await init();

      const { storiesHash: storedStoriesHash } = store.getState();

      // We need exact key ordering, even if in theory JS doesn't guarantee it
      expect(Object.keys(storedStoriesHash)).toEqual([
        'component-a',
        'component-a--story-1',
        'component-a--story-2',
        'component-b',
        'component-b--story-3',
      ]);
      expect(storedStoriesHash['component-a']).toMatchObject({
        id: 'component-a',
        children: ['component-a--story-1', 'component-a--story-2'],
        isRoot: false,
        isComponent: true,
      });

      expect(storedStoriesHash['component-a--story-1']).toMatchObject({
        id: 'component-a--story-1',
        parent: 'component-a',
        kind: 'Component A',
        name: 'Story 1',
        prepared: false,
      });
      expect(storedStoriesHash['component-a--story-1'].args).toBeUndefined();
    });

<<<<<<< HEAD
    it('watches for the INVALIDATE event and refetches -- and resets the hash', async () => {
=======
    it('infers docs only if there is only one story and it has the name "Page"', async () => {
      mockStories.mockReset().mockReturnValue({
        'component-a--page': {
          title: 'Component A',
          name: 'Page', // Called "Page" but not only story
          importPath: './path/to/component-a.ts',
        },
        'component-a--story-2': {
          title: 'Component A',
          name: 'Story 2',
          importPath: './path/to/component-a.ts',
        },
        'component-b--page': {
          title: 'Component B',
          name: 'Page', // Page and only story
          importPath: './path/to/component-b.ts',
        },
        'component-c--story-4': {
          title: 'Component c',
          name: 'Story 4', // Only story but not page
          importPath: './path/to/component-c.ts',
        },
      });

>>>>>>> c0171536
      const navigate = jest.fn();
      const store = createMockStore();
      const fullAPI = Object.assign(new EventEmitter(), {
        setStories: jest.fn(),
      });

      const { api, init } = initStories({ store, navigate, provider, fullAPI });
      Object.assign(fullAPI, api);

<<<<<<< HEAD
      global.fetch.mockClear();
      await init();
      expect(global.fetch).toHaveBeenCalledTimes(1);

      global.fetch.mockClear();
      mockStories.mockReturnValueOnce({
        'component-a--story-1': {
          title: 'Component A',
          name: 'Story 1',
          importPath: './path/to/component-a.ts',
        },
      });
      global.EventSource.sources[0].emit('INVALIDATE');
      expect(global.fetch).toHaveBeenCalledTimes(1);

      // Let the promise/await chain resolve
      await new Promise((r) => setTimeout(r, 0));
      const { storiesHash: storedStoriesHash } = store.getState();

      expect(Object.keys(storedStoriesHash)).toEqual(['component-a', 'component-a--story-1']);
=======
      await init();

      const { storiesHash: storedStoriesHash } = store.getState();

      // We need exact key ordering, even if in theory JS doesn't guarantee it
      expect(Object.keys(storedStoriesHash)).toEqual([
        'component-a',
        'component-a--page',
        'component-a--story-2',
        'component-b',
        'component-b--page',
        'component-c',
        'component-c--story-4',
      ]);
      expect(storedStoriesHash['component-a--page'].parameters.docsOnly).toBe(false);
      expect(storedStoriesHash['component-a--story-2'].parameters.docsOnly).toBe(false);
      expect(storedStoriesHash['component-b--page'].parameters.docsOnly).toBe(true);
      expect(storedStoriesHash['component-c--story-4'].parameters.docsOnly).toBe(false);
>>>>>>> c0171536
    });
  });

  describe('STORY_PREPARED', () => {
    it('prepares the story', async () => {
      const navigate = jest.fn();
      const store = createMockStore();
      const fullAPI = Object.assign(new EventEmitter(), {
        setStories: jest.fn(),
        setOptions: jest.fn(),
      });

      const { api, init } = initStories({ store, navigate, provider, fullAPI });
      Object.assign(fullAPI, api);

      await init();
      fullAPI.emit(STORY_PREPARED, {
        id: 'component-a--story-1',
        parameters: { a: 'b' },
        args: { c: 'd' },
      });

      const { storiesHash: storedStoriesHash } = store.getState();
      expect(storedStoriesHash['component-a--story-1']).toMatchObject({
        id: 'component-a--story-1',
        parent: 'component-a',
        kind: 'Component A',
        name: 'Story 1',
        prepared: true,
        parameters: { a: 'b' },
        args: { c: 'd' },
      });
    });

    it('sets options the first time it is called', async () => {
      const navigate = jest.fn();
      const store = createMockStore();
      const fullAPI = Object.assign(new EventEmitter(), {
        setStories: jest.fn(),
        setOptions: jest.fn(),
      });

      const { api, init } = initStories({ store, navigate, provider, fullAPI });
      Object.assign(fullAPI, api);

      await init();
      fullAPI.emit(STORY_PREPARED, {
        id: 'component-a--story-1',
        parameters: { options: 'options' },
      });

      expect(fullAPI.setOptions).toHaveBeenCalledWith('options');

      fullAPI.setOptions.mockClear();
      fullAPI.emit(STORY_PREPARED, {
        id: 'component-a--story-1',
        parameters: { options: 'options2' },
      });

      expect(fullAPI.setOptions).not.toHaveBeenCalled();
    });

    it('sets the ref to ready when it is an external story', async () => {
      const navigate = jest.fn();
      const store = createMockStore();
      const fullAPI = Object.assign(new EventEmitter(), {
        setStories: jest.fn(),
        updateRef: jest.fn(),
      });

      const { api, init } = initStories({ store, navigate, provider, fullAPI });
      Object.assign(fullAPI, api);

      getEventMetadata.mockReturnValueOnce({
        sourceType: 'external',
        ref: { id: 'refId', stories: { 'a--1': { args: { a: 'b' } } } },
      });
      await init();

      fullAPI.emit(STORY_PREPARED, {
        id: 'a--1',
      });

      expect(fullAPI.updateRef.mock.calls.length).toBe(2);

      expect(fullAPI.updateRef.mock.calls[0][1]).toEqual({
        stories: { 'a--1': { args: { a: 'b' }, prepared: true } },
      });

      expect(fullAPI.updateRef.mock.calls[1][1]).toEqual({
        ready: true,
      });
    });
  });

  describe('v2 SET_STORIES event', () => {
    it('normalizes parameters and calls setStories for local stories', () => {
      const fullAPI = Object.assign(new EventEmitter(), {
        setStories: jest.fn(),
        setOptions: jest.fn(),
        findRef: jest.fn(),
        getCurrentParameter: jest.fn(),
      });
      const navigate = jest.fn();
      const store = createMockStore();

      const { init, api } = initStories({ store, navigate, provider, fullAPI });
      Object.assign(fullAPI, api, { setStories: jest.fn() });
      init();

      const setStoriesPayload = {
        v: 2,
        globalParameters: { global: 'global' },
        kindParameters: { a: { kind: 'kind' } },
        stories: { 'a--1': { kind: 'a', parameters: { story: 'story' } } },
      };
      fullAPI.emit(SET_STORIES, setStoriesPayload);

      expect(fullAPI.setStories).toHaveBeenCalledWith({
        'a--1': { kind: 'a', parameters: { global: 'global', kind: 'kind', story: 'story' } },
      });
    });

    it('normalizes parameters and calls setRef for external stories', () => {
      const fullAPI = Object.assign(new EventEmitter());
      const navigate = jest.fn();
      const store = createMockStore();

      const { init, api } = initStories({ store, navigate, provider, fullAPI });
      Object.assign(fullAPI, api, {
        setStories: jest.fn(),
        findRef: jest.fn(),
        setRef: jest.fn(),
      });
      init();

      getEventMetadata.mockReturnValueOnce({ sourceType: 'external', ref: { id: 'ref' } });
      const setStoriesPayload = {
        v: 2,
        globalParameters: { global: 'global' },
        kindParameters: { a: { kind: 'kind' } },
        stories: { 'a--1': { kind: 'a', parameters: { story: 'story' } } },
      };
      fullAPI.emit(SET_STORIES, setStoriesPayload);

      expect(fullAPI.setStories).not.toHaveBeenCalled();
      expect(fullAPI.setRef).toHaveBeenCalledWith(
        'ref',
        {
          id: 'ref',
          v: 2,
          globalParameters: { global: 'global' },
          kindParameters: { a: { kind: 'kind' } },
          stories: {
            'a--1': { kind: 'a', parameters: { global: 'global', kind: 'kind', story: 'story' } },
          },
        },
        true
      );
    });

    it('calls setOptions w/ first story parameter', () => {
      const fullAPI = Object.assign(new EventEmitter(), {
        setStories: jest.fn(),
        setOptions: jest.fn(),
        findRef: jest.fn(),
      });
      const navigate = jest.fn();
      const store = createMockStore();

      const { init, api } = initStories({ store, navigate, provider, fullAPI });
      Object.assign(fullAPI, api, { getCurrentParameter: jest.fn().mockReturnValue('options') });
      init();

      store.setState({});
      const setStoriesPayload = {
        v: 2,
        globalParameters: {},
        kindParameters: { a: {} },
        stories: { 'a--1': { kind: 'a' } },
      };
      fullAPI.emit(SET_STORIES, setStoriesPayload);

      expect(fullAPI.setOptions).toHaveBeenCalledWith('options');
    });
  });
  describe('legacy (v1) SET_STORIES event', () => {
    it('calls setRef with stories', () => {
      const fullAPI = Object.assign(new EventEmitter());
      const navigate = jest.fn();
      const store = createMockStore();

      const { init, api } = initStories({ store, navigate, provider, fullAPI });
      Object.assign(fullAPI, api, {
        setStories: jest.fn(),
        findRef: jest.fn(),
        setRef: jest.fn(),
      });
      init();

      getEventMetadata.mockReturnValueOnce({ sourceType: 'external', ref: { id: 'ref' } });
      const setStoriesPayload = {
        stories: { 'a--1': {} },
      };
      fullAPI.emit(SET_STORIES, setStoriesPayload);

      expect(fullAPI.setStories).not.toHaveBeenCalled();
      expect(fullAPI.setRef).toHaveBeenCalledWith(
        'ref',
        {
          id: 'ref',
          stories: {
            'a--1': {},
          },
        },
        true
      );
    });
  });
});<|MERGE_RESOLUTION|>--- conflicted
+++ resolved
@@ -917,9 +917,38 @@
       expect(storedStoriesHash['component-a--story-1'].args).toBeUndefined();
     });
 
-<<<<<<< HEAD
     it('watches for the INVALIDATE event and refetches -- and resets the hash', async () => {
-=======
+      const navigate = jest.fn();
+      const store = createMockStore();
+      const fullAPI = Object.assign(new EventEmitter(), {
+        setStories: jest.fn(),
+      });
+
+      const { api, init } = initStories({ store, navigate, provider, fullAPI });
+      Object.assign(fullAPI, api);
+
+      global.fetch.mockClear();
+      await init();
+      expect(global.fetch).toHaveBeenCalledTimes(1);
+
+      global.fetch.mockClear();
+      mockStories.mockReturnValueOnce({
+        'component-a--story-1': {
+          title: 'Component A',
+          name: 'Story 1',
+          importPath: './path/to/component-a.ts',
+        },
+      });
+      global.EventSource.sources[0].emit('INVALIDATE');
+      expect(global.fetch).toHaveBeenCalledTimes(1);
+
+      // Let the promise/await chain resolve
+      await new Promise((r) => setTimeout(r, 0));
+      const { storiesHash: storedStoriesHash } = store.getState();
+
+      expect(Object.keys(storedStoriesHash)).toEqual(['component-a', 'component-a--story-1']);
+    });
+
     it('infers docs only if there is only one story and it has the name "Page"', async () => {
       mockStories.mockReset().mockReturnValue({
         'component-a--page': {
@@ -944,7 +973,6 @@
         },
       });
 
->>>>>>> c0171536
       const navigate = jest.fn();
       const store = createMockStore();
       const fullAPI = Object.assign(new EventEmitter(), {
@@ -954,28 +982,6 @@
       const { api, init } = initStories({ store, navigate, provider, fullAPI });
       Object.assign(fullAPI, api);
 
-<<<<<<< HEAD
-      global.fetch.mockClear();
-      await init();
-      expect(global.fetch).toHaveBeenCalledTimes(1);
-
-      global.fetch.mockClear();
-      mockStories.mockReturnValueOnce({
-        'component-a--story-1': {
-          title: 'Component A',
-          name: 'Story 1',
-          importPath: './path/to/component-a.ts',
-        },
-      });
-      global.EventSource.sources[0].emit('INVALIDATE');
-      expect(global.fetch).toHaveBeenCalledTimes(1);
-
-      // Let the promise/await chain resolve
-      await new Promise((r) => setTimeout(r, 0));
-      const { storiesHash: storedStoriesHash } = store.getState();
-
-      expect(Object.keys(storedStoriesHash)).toEqual(['component-a', 'component-a--story-1']);
-=======
       await init();
 
       const { storiesHash: storedStoriesHash } = store.getState();
@@ -994,7 +1000,6 @@
       expect(storedStoriesHash['component-a--story-2'].parameters.docsOnly).toBe(false);
       expect(storedStoriesHash['component-b--page'].parameters.docsOnly).toBe(true);
       expect(storedStoriesHash['component-c--story-4'].parameters.docsOnly).toBe(false);
->>>>>>> c0171536
     });
   });
 
