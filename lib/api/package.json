{
  "name": "@storybook/api",
  "version": "5.1.0-alpha.33",
  "description": "Core Storybook API & Context",
  "keywords": [
    "storybook"
  ],
  "homepage": "https://github.com/storybooks/storybook/tree/master/lib/api",
  "bugs": {
    "url": "https://github.com/storybooks/storybook/issues"
  },
  "repository": {
    "type": "git",
    "url": "https://github.com/storybooks/storybook.git"
  },
  "license": "MIT",
  "main": "dist/index.js",
  "types": "dist/index.d.ts",
  "scripts": {
    "prepare": "node ./scripts/generateVersion.js && node ../../scripts/prepare.js"
  },
  "dependencies": {
<<<<<<< HEAD
    "@storybook/channels": "5.1.0-alpha.30",
    "@storybook/client-logger": "5.1.0-alpha.30",
    "@storybook/core-events": "5.1.0-alpha.30",
    "@storybook/router": "5.1.0-alpha.30",
    "@storybook/theming": "5.1.0-alpha.30",
    "core-js": "^3.0.1",
=======
    "@storybook/channels": "5.1.0-alpha.33",
    "@storybook/client-logger": "5.1.0-alpha.33",
    "@storybook/core-events": "5.1.0-alpha.33",
    "@storybook/router": "5.1.0-alpha.33",
    "@storybook/theming": "5.1.0-alpha.33",
    "core-js": "^2.6.5",
>>>>>>> 39410074
    "fast-deep-equal": "^2.0.1",
    "global": "^4.3.2",
    "lodash.isequal": "^4.5.0",
    "lodash.mergewith": "^4.6.1",
    "lodash.pick": "^4.4.0",
    "memoizerific": "^1.11.3",
    "prop-types": "^15.6.2",
    "react": "^16.7.0",
    "semver": "^5.6.0",
    "store2": "^2.7.1",
    "telejson": "^2.1.1",
    "util-deprecate": "^1.0.2"
  },
  "devDependencies": {
    "@types/lodash.isequal": "^4.5.3",
    "@types/lodash.mergewith": "^4.6.4",
    "@types/lodash.pick": "^4.4.4",
    "@types/semver": "^6.0.0"
  },
  "publishConfig": {
    "access": "public"
  }
}<|MERGE_RESOLUTION|>--- conflicted
+++ resolved
@@ -20,21 +20,12 @@
     "prepare": "node ./scripts/generateVersion.js && node ../../scripts/prepare.js"
   },
   "dependencies": {
-<<<<<<< HEAD
-    "@storybook/channels": "5.1.0-alpha.30",
-    "@storybook/client-logger": "5.1.0-alpha.30",
-    "@storybook/core-events": "5.1.0-alpha.30",
-    "@storybook/router": "5.1.0-alpha.30",
-    "@storybook/theming": "5.1.0-alpha.30",
-    "core-js": "^3.0.1",
-=======
     "@storybook/channels": "5.1.0-alpha.33",
     "@storybook/client-logger": "5.1.0-alpha.33",
     "@storybook/core-events": "5.1.0-alpha.33",
     "@storybook/router": "5.1.0-alpha.33",
     "@storybook/theming": "5.1.0-alpha.33",
-    "core-js": "^2.6.5",
->>>>>>> 39410074
+    "core-js": "^3.0.1",
     "fast-deep-equal": "^2.0.1",
     "global": "^4.3.2",
     "lodash.isequal": "^4.5.0",
