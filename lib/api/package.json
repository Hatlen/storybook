{
  "name": "@storybook/api",
  "version": "5.1.0-alpha.33",
  "description": "Core Storybook API & Context",
  "keywords": [
    "storybook"
  ],
  "homepage": "https://github.com/storybooks/storybook/tree/master/lib/api",
  "bugs": {
    "url": "https://github.com/storybooks/storybook/issues"
  },
  "repository": {
    "type": "git",
    "url": "https://github.com/storybooks/storybook.git"
  },
  "license": "MIT",
  "main": "dist/index.js",
  "types": "dist/index.d.ts",
  "scripts": {
    "prepare": "node ./scripts/generateVersion.js && node ../../scripts/prepare.js"
  },
  "dependencies": {
<<<<<<< HEAD
    "@types/semver": "^5.5.0",
    "@storybook/channels": "5.1.0-alpha.31",
    "@storybook/client-logger": "5.1.0-alpha.31",
    "@storybook/core-events": "5.1.0-alpha.31",
    "@storybook/router": "5.1.0-alpha.31",
    "@storybook/theming": "5.1.0-alpha.31",
=======
    "@storybook/channels": "5.1.0-alpha.33",
    "@storybook/client-logger": "5.1.0-alpha.33",
    "@storybook/core-events": "5.1.0-alpha.33",
    "@storybook/router": "5.1.0-alpha.33",
    "@storybook/theming": "5.1.0-alpha.33",
>>>>>>> 39410074
    "core-js": "^2.6.5",
    "fast-deep-equal": "^2.0.1",
    "global": "^4.3.2",
    "lodash.isequal": "^4.5.0",
    "lodash.mergewith": "^4.6.1",
    "lodash.pick": "^4.4.0",
    "memoizerific": "^1.11.3",
    "prop-types": "^15.6.2",
    "react": "^16.7.0",
    "semver": "^5.6.0",
    "store2": "^2.7.1",
    "telejson": "^2.1.1",
    "util-deprecate": "^1.0.2"
  },
  "devDependencies": {
    "@types/lodash.isequal": "^4.5.3",
    "@types/lodash.mergewith": "^4.6.4",
    "@types/lodash.pick": "^4.4.4",
    "@types/semver": "^6.0.0"
  },
  "publishConfig": {
    "access": "public"
  }
}<|MERGE_RESOLUTION|>--- conflicted
+++ resolved
@@ -20,20 +20,13 @@
     "prepare": "node ./scripts/generateVersion.js && node ../../scripts/prepare.js"
   },
   "dependencies": {
-<<<<<<< HEAD
     "@types/semver": "^5.5.0",
-    "@storybook/channels": "5.1.0-alpha.31",
-    "@storybook/client-logger": "5.1.0-alpha.31",
-    "@storybook/core-events": "5.1.0-alpha.31",
-    "@storybook/router": "5.1.0-alpha.31",
-    "@storybook/theming": "5.1.0-alpha.31",
-=======
+    "@storybook/channels": "5.1.0-alpha.33",
     "@storybook/channels": "5.1.0-alpha.33",
     "@storybook/client-logger": "5.1.0-alpha.33",
     "@storybook/core-events": "5.1.0-alpha.33",
     "@storybook/router": "5.1.0-alpha.33",
     "@storybook/theming": "5.1.0-alpha.33",
->>>>>>> 39410074
     "core-js": "^2.6.5",
     "fast-deep-equal": "^2.0.1",
     "global": "^4.3.2",
