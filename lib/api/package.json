{
  "name": "@storybook/api",
  "version": "5.1.0-alpha.13",
  "description": "Core Storybook API & Context",
  "keywords": [
    "storybook"
  ],
  "homepage": "https://github.com/storybooks/storybook/tree/master/lib/api",
  "bugs": {
    "url": "https://github.com/storybooks/storybook/issues"
  },
  "repository": {
    "type": "git",
    "url": "https://github.com/storybooks/storybook.git"
  },
  "license": "MIT",
  "main": "dist/index.js",
  "types": "dist/index.d.ts",
  "scripts": {
    "prepare": "node ./scripts/generateVersion.js && node ../../scripts/prepare.js"
  },
  "dependencies": {
<<<<<<< HEAD
    "@types/semver": "^5.5.0",
    "@storybook/channels": "5.1.0-alpha.12",
    "@storybook/client-logger": "5.1.0-alpha.12",
    "@storybook/core-events": "5.1.0-alpha.12",
    "@storybook/router": "5.1.0-alpha.12",
    "@storybook/theming": "5.1.0-alpha.12",
=======
    "@storybook/channels": "5.1.0-alpha.13",
    "@storybook/client-logger": "5.1.0-alpha.13",
    "@storybook/core-events": "5.1.0-alpha.13",
    "@storybook/router": "5.1.0-alpha.13",
    "@storybook/theming": "5.1.0-alpha.13",
>>>>>>> bbec9a01
    "core-js": "^2.6.5",
    "fast-deep-equal": "^2.0.1",
    "global": "^4.3.2",
    "lodash.isequal": "^4.5.0",
    "lodash.mergewith": "^4.6.1",
    "lodash.pick": "^4.4.0",
    "memoizerific": "^1.11.3",
    "prop-types": "^15.6.2",
    "react": "^16.7.0",
    "semver": "^5.6.0",
    "telejson": "^2.1.1",
    "util-deprecate": "^1.0.2"
  },
  "devDependencies": {
    "@types/lodash.isequal": "^4.5.3",
    "@types/lodash.mergewith": "^4.6.4",
    "@types/lodash.pick": "^4.4.4"
  },
  "publishConfig": {
    "access": "public"
  }
}<|MERGE_RESOLUTION|>--- conflicted
+++ resolved
@@ -20,20 +20,12 @@
     "prepare": "node ./scripts/generateVersion.js && node ../../scripts/prepare.js"
   },
   "dependencies": {
-<<<<<<< HEAD
     "@types/semver": "^5.5.0",
-    "@storybook/channels": "5.1.0-alpha.12",
-    "@storybook/client-logger": "5.1.0-alpha.12",
-    "@storybook/core-events": "5.1.0-alpha.12",
-    "@storybook/router": "5.1.0-alpha.12",
-    "@storybook/theming": "5.1.0-alpha.12",
-=======
     "@storybook/channels": "5.1.0-alpha.13",
     "@storybook/client-logger": "5.1.0-alpha.13",
     "@storybook/core-events": "5.1.0-alpha.13",
     "@storybook/router": "5.1.0-alpha.13",
     "@storybook/theming": "5.1.0-alpha.13",
->>>>>>> bbec9a01
     "core-js": "^2.6.5",
     "fast-deep-equal": "^2.0.1",
     "global": "^4.3.2",
