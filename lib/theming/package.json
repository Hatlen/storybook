--- conflicted
+++ resolved
@@ -31,11 +31,7 @@
     "lodash.isequal": "^4.5.0",
     "lodash.mergewith": "^4.6.1",
     "memoizerific": "^1.11.3",
-<<<<<<< HEAD
-    "polished": "^2.3.3",
-=======
     "polished": "^3.0.0",
->>>>>>> 00149fbc
     "prop-types": "^15.7.2",
     "react-inspector": "^2.3.1"
   },
