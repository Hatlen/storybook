{
  "name": "@storybook/cli",
  "version": "4.0.0-alpha.4",
  "description": "Storybook's CLI - easiest method of adding storybook to your projects",
  "keywords": [
    "cli",
    "generator",
    "storybook"
  ],
  "homepage": "https://github.com/storybooks/storybook/tree/master/lib/cli",
  "bugs": {
    "url": "https://github.com/storybooks/storybook/issues"
  },
  "license": "MIT",
  "author": "Storybook Team",
  "bin": {
    "getstorybook": "./bin/index.js"
  },
  "repository": {
    "type": "git",
    "url": "https://github.com/storybooks/storybook.git"
  },
  "scripts": {
    "test": "cd test && ./run_tests.sh",
    "test-latest-cra": "cd test && ./test_latest_cra.sh"
  },
  "dependencies": {
    "@storybook/codemod": "4.0.0-alpha.4",
    "babel-plugin-transform-runtime": "^6.23.0",
    "babel-preset-env": "^1.6.0",
    "babel-register": "^6.26.0",
    "babel-runtime": "^6.26.0",
    "chalk": "^2.4.1",
    "child-process-promise": "^2.2.1",
    "commander": "^2.15.1",
    "cross-spawn": "^6.0.5",
    "jscodeshift": "^0.5.0",
    "json5": "^1.0.1",
    "merge-dirs": "^0.2.1",
    "semver": "^5.5.0",
    "shelljs": "^0.8.1",
    "update-notifier": "^2.5.0"
  },
  "devDependencies": {
    "@storybook/addon-actions": "4.0.0-alpha.4",
    "@storybook/addon-centered": "4.0.0-alpha.4",
    "@storybook/addon-graphql": "4.0.0-alpha.4",
    "@storybook/addon-info": "4.0.0-alpha.4",
    "@storybook/addon-knobs": "4.0.0-alpha.4",
    "@storybook/addon-links": "4.0.0-alpha.4",
    "@storybook/addon-notes": "4.0.0-alpha.4",
    "@storybook/addon-options": "4.0.0-alpha.4",
    "@storybook/addon-storyshots": "4.0.0-alpha.4",
    "@storybook/addons": "4.0.0-alpha.4",
    "@storybook/angular": "4.0.0-alpha.4",
    "@storybook/channel-postmessage": "4.0.0-alpha.4",
    "@storybook/channel-websocket": "4.0.0-alpha.4",
    "@storybook/channels": "4.0.0-alpha.4",
<<<<<<< HEAD
    "@storybook/marko": "4.0.0-alpha.4",
=======
    "@storybook/html": "4.0.0-alpha.4",
>>>>>>> e9d423d6
    "@storybook/mithril": "4.0.0-alpha.4",
    "@storybook/polymer": "4.0.0-alpha.4",
    "@storybook/react": "4.0.0-alpha.4",
    "@storybook/react-native": "4.0.0-alpha.4",
    "@storybook/ui": "4.0.0-alpha.4",
    "@storybook/vue": "4.0.0-alpha.4",
    "check-node-version": "3.2.0",
    "npx": "10.2.0"
  }
}<|MERGE_RESOLUTION|>--- conflicted
+++ resolved
@@ -56,11 +56,8 @@
     "@storybook/channel-postmessage": "4.0.0-alpha.4",
     "@storybook/channel-websocket": "4.0.0-alpha.4",
     "@storybook/channels": "4.0.0-alpha.4",
-<<<<<<< HEAD
     "@storybook/marko": "4.0.0-alpha.4",
-=======
     "@storybook/html": "4.0.0-alpha.4",
->>>>>>> e9d423d6
     "@storybook/mithril": "4.0.0-alpha.4",
     "@storybook/polymer": "4.0.0-alpha.4",
     "@storybook/react": "4.0.0-alpha.4",
