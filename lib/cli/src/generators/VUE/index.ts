--- conflicted
+++ resolved
@@ -1,64 +1,12 @@
-<<<<<<< HEAD
 import { baseGenerator, Generator } from '../generator';
 import { StoryFormat } from '../../project_types';
 import { copyTemplate } from '../../helpers';
 
-const generator: Generator = async (npmOptions, options) => {
-  baseGenerator(npmOptions, options, 'vue');
+const generator: Generator = async (packageManager, npmOptions, options) => {
+  baseGenerator(packageManager, npmOptions, options, 'vue');
   if (options.storyFormat === StoryFormat.MDX) {
     copyTemplate(__dirname, StoryFormat.MDX);
   }
-=======
-import {
-  getBabelDependencies,
-  addToDevDependenciesIfNotPresent,
-  copyTemplate,
-} from '../../helpers';
-import { StoryFormat } from '../../project_types';
-import { Generator } from '../Generator';
-import { writePackageJson } from '../../js-package-manager';
-
-const generator: Generator = async (packageManager, npmOptions, { storyFormat }) => {
-  const packages = [
-    '@storybook/vue',
-    '@storybook/addon-actions',
-    '@storybook/addon-links',
-    '@storybook/addons',
-    '@babel/core',
-  ];
-  if (storyFormat === StoryFormat.MDX) {
-    packages.push('@storybook/addon-docs');
-  }
-  const versionedPackages = await packageManager.getVersionedPackages(...packages);
-
-  copyTemplate(__dirname, storyFormat);
-
-  const packageJson = packageManager.retrievePackageJson();
-
-  const packageBabelCoreVersion =
-    packageJson.dependencies['babel-core'] || packageJson.devDependencies['babel-core'];
-
-  // This seems to be the version installed by the Vue CLI, and it is not handled by
-  // installBabel below. For some reason it leads to the wrong version of @babel/core (a beta)
-  // being installed
-  if (packageBabelCoreVersion === '7.0.0-bridge.0') {
-    addToDevDependenciesIfNotPresent(
-      packageJson,
-      '@babel/core',
-      await packageManager.getVersion('@babel/core')
-    );
-  }
-
-  writePackageJson(packageJson);
-
-  const babelDependencies = await getBabelDependencies(packageManager, packageJson);
-  packageManager.addDependencies({ ...npmOptions, packageJson }, [
-    ...versionedPackages,
-    ...babelDependencies,
-  ]);
-
-  packageManager.addStorybookCommandInScripts();
->>>>>>> c7cdf2e8
 };
 
 export default generator;