--- conflicted
+++ resolved
@@ -1,29 +1,7 @@
-<<<<<<< HEAD
 import { baseGenerator, Generator } from '../generator';
 
-const generator: Generator = async (npmOptions, options) => {
-  await baseGenerator(npmOptions, options, 'marionette');
-=======
-import fse from 'fs-extra';
-import path from 'path';
-import { getBabelDependencies } from '../../helpers';
-import { Generator } from '../Generator';
-
-const generator: Generator = async (packageManager, npmOptions) => {
-  const storybookVersion = await packageManager.getVersion('@storybook/marionette');
-  fse.copySync(path.resolve(__dirname, 'template/'), '.', { overwrite: true });
-
-  const packageJson = packageManager.retrievePackageJson();
-
-  const babelDependencies = await getBabelDependencies(packageManager, packageJson);
-
-  packageManager.addDependencies({ ...npmOptions, packageJson }, [
-    `@storybook/marionette@${storybookVersion}`,
-    ...babelDependencies,
-  ]);
-
-  packageManager.addStorybookCommandInScripts();
->>>>>>> c7cdf2e8
+const generator: Generator = async (packageManager, npmOptions, options) => {
+  await baseGenerator(packageManager, npmOptions, options, 'marionette');
 };
 
 export default generator;