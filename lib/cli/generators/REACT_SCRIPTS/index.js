--- conflicted
+++ resolved
@@ -2,13 +2,8 @@
 import fs from 'fs';
 import semver from 'semver';
 import {
-<<<<<<< HEAD
-  getVersions,
   retrievePackageJson,
-=======
-  getPackageJson,
   getVersionedPackages,
->>>>>>> 5c86314e
   writePackageJson,
   getBabelDependencies,
   installDependencies,
