--- conflicted
+++ resolved
@@ -35,22 +35,12 @@
     "prepare": "node ../../scripts/prepare.js"
   },
   "dependencies": {
-<<<<<<< HEAD
-    "@storybook/api": "6.1.1",
-    "@storybook/channels": "6.1.1",
-    "@storybook/client-logger": "6.1.1",
-    "@storybook/core-events": "6.1.1",
-    "@storybook/router": "6.1.1",
-    "@storybook/theming": "6.1.1",
-=======
     "@storybook/api": "6.1.7",
     "@storybook/channels": "6.1.7",
     "@storybook/client-logger": "6.1.7",
     "@storybook/core-events": "6.1.7",
     "@storybook/router": "6.1.7",
     "@storybook/theming": "6.1.7",
-    "core-js": "^3.0.1",
->>>>>>> 8b292855
     "global": "^4.3.2",
     "regenerator-runtime": "^0.13.7"
   },
