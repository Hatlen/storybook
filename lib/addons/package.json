{
  "name": "@storybook/addons",
  "version": "6.2.0-beta.13",
  "description": "Storybook addons store",
  "keywords": [
    "storybook"
  ],
  "homepage": "https://github.com/storybookjs/storybook/tree/master/lib/addons",
  "bugs": {
    "url": "https://github.com/storybookjs/storybook/issues"
  },
  "repository": {
    "type": "git",
    "url": "https://github.com/storybookjs/storybook.git",
    "directory": "lib/addons"
  },
  "license": "MIT",
<<<<<<< HEAD
  "main": "dist/public_api.js",
  "types": "dist/public_api.d.ts",
=======
  "sideEffects": false,
  "main": "dist/cjs/public_api.js",
  "module": "dist/esm/public_api.js",
  "types": "dist/ts3.9/public_api.d.ts",
  "typesVersions": {
    "<3.8": {
      "*": [
        "dist/ts3.4/*"
      ]
    }
  },
>>>>>>> 276aa9ba
  "files": [
    "dist/**/*",
    "README.md",
    "*.js",
    "*.d.ts"
  ],
  "scripts": {
    "prepare": "node ../../scripts/prepare.js"
  },
  "dependencies": {
    "@storybook/api": "6.2.0-beta.13",
    "@storybook/channels": "6.2.0-beta.13",
    "@storybook/client-logger": "6.2.0-beta.13",
    "@storybook/core-events": "6.2.0-beta.13",
    "@storybook/router": "6.2.0-beta.13",
    "@storybook/theming": "6.2.0-beta.13",
    "core-js": "^3.8.2",
    "global": "^4.4.0",
    "regenerator-runtime": "^0.13.7"
  },
  "peerDependencies": {
    "react": "^16.8.0 || ^17.0.0",
    "react-dom": "^16.8.0 || ^17.0.0"
  },
  "publishConfig": {
    "access": "public"
  },
<<<<<<< HEAD
  "gitHead": "6c4d0ed4beea726a121cddd365cc5258d6828be9",
  "typesVersions": {
    "<3.8": {
      "*": [
        "ts3.4/*"
      ]
    }
  }
=======
  "gitHead": "9b7aad4bda5a705ae6faaaaae64c0eaee4cf99c5"
>>>>>>> 276aa9ba
}<|MERGE_RESOLUTION|>--- conflicted
+++ resolved
@@ -15,10 +15,6 @@
     "directory": "lib/addons"
   },
   "license": "MIT",
-<<<<<<< HEAD
-  "main": "dist/public_api.js",
-  "types": "dist/public_api.d.ts",
-=======
   "sideEffects": false,
   "main": "dist/cjs/public_api.js",
   "module": "dist/esm/public_api.js",
@@ -30,7 +26,6 @@
       ]
     }
   },
->>>>>>> 276aa9ba
   "files": [
     "dist/**/*",
     "README.md",
@@ -58,16 +53,5 @@
   "publishConfig": {
     "access": "public"
   },
-<<<<<<< HEAD
-  "gitHead": "6c4d0ed4beea726a121cddd365cc5258d6828be9",
-  "typesVersions": {
-    "<3.8": {
-      "*": [
-        "ts3.4/*"
-      ]
-    }
-  }
-=======
   "gitHead": "9b7aad4bda5a705ae6faaaaae64c0eaee4cf99c5"
->>>>>>> 276aa9ba
 }