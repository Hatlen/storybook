--- conflicted
+++ resolved
@@ -20,12 +20,7 @@
     "prepare": "node ../../scripts/prepare.js"
   },
   "dependencies": {
-<<<<<<< HEAD
-    "@storybook/channels": "4.2.0-alpha.7",
-=======
     "@storybook/channels": "4.2.0-alpha.8",
-    "@storybook/components": "4.2.0-alpha.8",
->>>>>>> 2297ca84
     "global": "^4.3.2",
     "util-deprecate": "^1.0.2"
   },
