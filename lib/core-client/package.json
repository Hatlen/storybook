--- conflicted
+++ resolved
@@ -42,12 +42,8 @@
     "@storybook/client-logger": "6.2.0-beta.14",
     "@storybook/core-events": "6.2.0-beta.14",
     "@storybook/csf": "0.0.1",
-<<<<<<< HEAD
-    "@storybook/ui": "6.2.0-beta.13",
+    "@storybook/ui": "6.2.0-beta.14",
     "airbnb-js-shims": "^2.2.1",
-=======
-    "@storybook/ui": "6.2.0-beta.14",
->>>>>>> 1c4270ff
     "ansi-to-html": "^0.6.11",
     "core-js": "^3.8.2",
     "global": "^4.4.0",
