{
  "name": "@storybook/channel-websocket",
  "version": "5.1.0-alpha.35",
  "description": "",
  "keywords": [
    "storybook"
  ],
  "homepage": "https://github.com/storybooks/storybook/tree/master/lib/channel-websocket",
  "bugs": {
    "url": "https://github.com/storybooks/storybook/issues"
  },
  "repository": {
    "type": "git",
    "url": "https://github.com/storybooks/storybook.git",
    "directory": "lib/channel-websocket"
  },
  "license": "MIT",
  "main": "dist/index.js",
  "types": "dist/index.d.ts",
  "scripts": {
    "prepare": "node ../../scripts/prepare.js"
  },
  "dependencies": {
<<<<<<< HEAD
    "@storybook/channels": "5.1.0-alpha.33",
    "core-js": "^3.0.1",
=======
    "@storybook/channels": "5.1.0-alpha.35",
    "core-js": "^2.6.5",
>>>>>>> 55d38788
    "global": "^4.3.2",
    "json-fn": "^1.1.1"
  },
  "publishConfig": {
    "access": "public"
  }
}<|MERGE_RESOLUTION|>--- conflicted
+++ resolved
@@ -21,13 +21,8 @@
     "prepare": "node ../../scripts/prepare.js"
   },
   "dependencies": {
-<<<<<<< HEAD
-    "@storybook/channels": "5.1.0-alpha.33",
+    "@storybook/channels": "5.1.0-alpha.35",
     "core-js": "^3.0.1",
-=======
-    "@storybook/channels": "5.1.0-alpha.35",
-    "core-js": "^2.6.5",
->>>>>>> 55d38788
     "global": "^4.3.2",
     "json-fn": "^1.1.1"
   },
