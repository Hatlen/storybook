--- conflicted
+++ resolved
@@ -37,19 +37,10 @@
     "global": "^4.3.2",
     "loader-utils": "^2.0.0",
     "lodash": "^4.17.15",
-<<<<<<< HEAD
-    "prettier": "^2.0.5",
+    "prettier": "~2.0.5",
     "regenerator-runtime": "^0.13.3",
     "react": "^16.8.3",
     "react-dom": "^16.8.3"
-=======
-    "prettier": "~2.0.5",
-    "regenerator-runtime": "^0.13.3"
-  },
-  "peerDependencies": {
-    "react": "*",
-    "react-dom": "*"
->>>>>>> a0006067
   },
   "publishConfig": {
     "access": "public"
