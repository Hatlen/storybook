--- conflicted
+++ resolved
@@ -40,16 +40,10 @@
     "prepare": "node ../../scripts/prepare.js"
   },
   "dependencies": {
-<<<<<<< HEAD
-    "@storybook/channels": "6.4.0-alpha.3",
-    "@storybook/client-logger": "6.4.0-alpha.3",
-    "@storybook/core-events": "6.4.0-alpha.3",
-    "@storybook/global-root": "6.4.0-alpha.3",
-=======
     "@storybook/channels": "6.4.0-alpha.6",
     "@storybook/client-logger": "6.4.0-alpha.6",
     "@storybook/core-events": "6.4.0-alpha.6",
->>>>>>> cbbef5be
+    "@storybook/global-root": "6.4.0-alpha.6",
     "core-js": "^3.8.2",
     "qs": "^6.10.0",
     "telejson": "^5.3.2"
