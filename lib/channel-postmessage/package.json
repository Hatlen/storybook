{
  "name": "@storybook/channel-postmessage",
<<<<<<< HEAD
  "version": "5.0.0-beta.2",
=======
  "version": "5.0.0-beta.3",
>>>>>>> 247dd6a3
  "description": "",
  "keywords": [
    "storybook"
  ],
  "homepage": "https://github.com/storybooks/storybook/tree/master/lib/channel-postmessage",
  "bugs": {
    "url": "https://github.com/storybooks/storybook/issues"
  },
  "repository": {
    "type": "git",
    "url": "https://github.com/storybooks/storybook.git"
  },
  "license": "MIT",
  "main": "dist/index.js",
  "types": "dist/index.d.ts",
  "scripts": {
    "prepare": "node ../../scripts/prepare.js"
  },
  "dependencies": {
<<<<<<< HEAD
    "@storybook/channels": "5.0.0-beta.2",
=======
    "@storybook/channels": "5.0.0-beta.3",
>>>>>>> 247dd6a3
    "global": "^4.3.2",
    "telejson": "^1.0.1"
  },
  "devDependencies": {
    "@types/json-stringify-safe": "^5.0.0"
  },
  "publishConfig": {
    "access": "public"
  }
}<|MERGE_RESOLUTION|>--- conflicted
+++ resolved
@@ -1,10 +1,6 @@
 {
   "name": "@storybook/channel-postmessage",
-<<<<<<< HEAD
-  "version": "5.0.0-beta.2",
-=======
   "version": "5.0.0-beta.3",
->>>>>>> 247dd6a3
   "description": "",
   "keywords": [
     "storybook"
@@ -24,11 +20,7 @@
     "prepare": "node ../../scripts/prepare.js"
   },
   "dependencies": {
-<<<<<<< HEAD
-    "@storybook/channels": "5.0.0-beta.2",
-=======
     "@storybook/channels": "5.0.0-beta.3",
->>>>>>> 247dd6a3
     "global": "^4.3.2",
     "telejson": "^1.0.1"
   },
