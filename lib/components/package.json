--- conflicted
+++ resolved
@@ -21,14 +21,9 @@
     "prepare": "node ../../scripts/prepare.js"
   },
   "dependencies": {
-<<<<<<< HEAD
-    "@storybook/api": "5.1.0-alpha.40",
-    "@storybook/client-logger": "5.1.0-alpha.40",
-    "@storybook/theming": "5.1.0-alpha.40",
-=======
+    "@storybook/api": "5.1.0-beta.0",
     "@storybook/client-logger": "5.1.0-beta.0",
     "@storybook/theming": "5.1.0-beta.0",
->>>>>>> 564b1178
     "core-js": "^3.0.1",
     "global": "^4.3.2",
     "js-beautify": "^1.8.9",
