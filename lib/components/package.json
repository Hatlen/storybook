--- conflicted
+++ resolved
@@ -41,15 +41,9 @@
   },
   "dependencies": {
     "@popperjs/core": "^2.6.0",
-<<<<<<< HEAD
-    "@storybook/client-logger": "6.4.0-beta.10",
+    "@storybook/client-logger": "6.4.0-beta.11",
     "@storybook/csf": "0.0.2--canary.87bc651.0",
-    "@storybook/theming": "6.4.0-beta.10",
-=======
-    "@storybook/client-logger": "6.4.0-beta.11",
-    "@storybook/csf": "0.0.2--canary.6aca495.0",
     "@storybook/theming": "6.4.0-beta.11",
->>>>>>> ed6ee163
     "@types/color-convert": "^2.0.0",
     "@types/overlayscrollbars": "^1.12.0",
     "@types/react-syntax-highlighter": "11.0.5",
