--- conflicted
+++ resolved
@@ -19,6 +19,13 @@
   "main": "dist/cjs/index.js",
   "module": "dist/esm/index.js",
   "types": "dist/ts3.9/index.d.ts",
+  "typesVersions": {
+    "<3.8": {
+      "*": [
+        "dist/ts3.4/*"
+      ]
+    }
+  },
   "files": [
     "dist/**/*",
     "README.md",
@@ -61,16 +68,5 @@
   "publishConfig": {
     "access": "public"
   },
-<<<<<<< HEAD
-  "gitHead": "20db16edcd0c76c54f0d80970a288ec94ebd19e6",
-  "typesVersions": {
-    "<3.8": {
-      "*": [
-        "dist/ts3.4/*"
-      ]
-    }
-  }
-=======
   "gitHead": "d4ff49b2dee7c5a3c50e992832bd0ae4d3e52e41"
->>>>>>> 2fd216bd
 }