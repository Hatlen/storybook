{
  "name": "@storybook/components",
  "version": "4.2.0-alpha.6",
  "description": "Core Storybook Components",
  "keywords": [
    "storybook"
  ],
  "homepage": "https://github.com/storybooks/storybook/tree/master/lib/components",
  "bugs": {
    "url": "https://github.com/storybooks/storybook/issues"
  },
  "repository": {
    "type": "git",
    "url": "https://github.com/storybooks/storybook.git"
  },
  "license": "MIT",
  "main": "dist/index.js",
  "jsnext:main": "src/index.js",
  "scripts": {
    "build-storybook": "build-storybook",
    "prepare": "node ../../scripts/prepare.js",
    "storybook": "start-storybook -p 6006"
  },
  "dependencies": {
    "@emotion/core": "^10.0.2",
    "@emotion/styled": "^10.0.2",
    "@reach/router": "^1.1.1",
    "@storybook/addons": "4.2.0-alpha.5",
    "@storybook/client-logger": "4.2.0-alpha.5",
    "@storybook/core-events": "4.2.0-alpha.5",
    "emotion-theming": "^10.0.2",
    "global": "^4.3.2",
    "immer": "^1.5.0",
    "js-beautify": "^1.8.6",
    "lodash.pick": "^4.4.0",
    "lodash.throttle": "^4.1.1",
    "memoizerific": "^1.11.3",
    "prop-types": "^15.6.2",
    "qs": "^6.5.2",
    "react": "^16.7.0-alpha.2",
    "react-dom": "^16.7.0-alpha.2",
    "react-focus-lock": "^1.13.2",
    "react-inspector": "^2.3.0",
    "react-popper-tooltip": "^2.3.4",
    "react-syntax-highlighter": "^8.0.1",
    "react-textarea-autosize": "^7.0.4",
    "reactjs-popup": "^1.2.0",
    "render-fragment": "^0.1.1"
  },
<<<<<<< HEAD
=======
  "devDependencies": {
    "@storybook/addon-actions": "4.2.0-alpha.6",
    "@storybook/addon-knobs": "4.2.0-alpha.6",
    "@storybook/react": "4.2.0-alpha.6"
  },
>>>>>>> 99fe0a8d
  "peerDependencies": {
    "react": "*",
    "react-dom": "*"
  },
  "publishConfig": {
    "access": "public"
  }
}<|MERGE_RESOLUTION|>--- conflicted
+++ resolved
@@ -25,9 +25,9 @@
     "@emotion/core": "^10.0.2",
     "@emotion/styled": "^10.0.2",
     "@reach/router": "^1.1.1",
-    "@storybook/addons": "4.2.0-alpha.5",
-    "@storybook/client-logger": "4.2.0-alpha.5",
-    "@storybook/core-events": "4.2.0-alpha.5",
+    "@storybook/addons": "4.2.0-alpha.6",
+    "@storybook/client-logger": "4.2.0-alpha.6",
+    "@storybook/core-events": "4.2.0-alpha.6",
     "emotion-theming": "^10.0.2",
     "global": "^4.3.2",
     "immer": "^1.5.0",
@@ -47,14 +47,6 @@
     "reactjs-popup": "^1.2.0",
     "render-fragment": "^0.1.1"
   },
-<<<<<<< HEAD
-=======
-  "devDependencies": {
-    "@storybook/addon-actions": "4.2.0-alpha.6",
-    "@storybook/addon-knobs": "4.2.0-alpha.6",
-    "@storybook/react": "4.2.0-alpha.6"
-  },
->>>>>>> 99fe0a8d
   "peerDependencies": {
     "react": "*",
     "react-dom": "*"
