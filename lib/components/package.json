--- conflicted
+++ resolved
@@ -20,20 +20,11 @@
     "prepare": "node ../../scripts/prepare.js"
   },
   "dependencies": {
-<<<<<<< HEAD
-    "@storybook/addons": "5.0.0-alpha.10",
-    "@storybook/client-logger": "5.0.0-alpha.10",
-    "@storybook/core-events": "5.0.0-alpha.10",
-    "@storybook/router": "5.0.0-alpha.10",
-    "@storybook/theming": "5.0.0-alpha.10",
-=======
     "@storybook/addons": "5.0.0-alpha.11",
     "@storybook/client-logger": "5.0.0-alpha.11",
     "@storybook/core-events": "5.0.0-alpha.11",
     "@storybook/router": "5.0.0-alpha.11",
     "@storybook/theming": "5.0.0-alpha.11",
-    "fuzzy-search": "^3.0.1",
->>>>>>> f61f5668
     "global": "^4.3.2",
     "immer": "^1.12.0",
     "js-beautify": "^1.8.9",
