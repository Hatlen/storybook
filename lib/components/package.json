--- conflicted
+++ resolved
@@ -21,15 +21,10 @@
     "prepare": "node ../../scripts/prepare.js"
   },
   "dependencies": {
-<<<<<<< HEAD
-    "@storybook/api": "5.2.0-alpha.43",
-    "@storybook/client-logger": "5.2.0-alpha.43",
-    "@storybook/theming": "5.2.0-alpha.43",
-=======
+    "@storybook/api": "5.2.0-beta.5",
     "@storybook/client-logger": "5.2.0-beta.5",
     "@storybook/theming": "5.2.0-beta.5",
     "@types/react-syntax-highlighter": "10.1.0",
->>>>>>> 35872572
     "core-js": "^3.0.1",
     "global": "^4.3.2",
     "markdown-to-jsx": "^6.9.1",
