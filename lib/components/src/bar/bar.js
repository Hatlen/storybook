--- conflicted
+++ resolved
@@ -30,12 +30,9 @@
 
 export const Bar = styled.div(
   ({ theme }) => ({
-<<<<<<< HEAD
     display: 'flex',
     justifyContent: 'space-between',
     background: theme.barBg,
-=======
->>>>>>> 73ae4870
     color: theme.barTextColor,
     height: 40,
   }),
