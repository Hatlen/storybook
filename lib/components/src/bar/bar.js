--- conflicted
+++ resolved
@@ -61,32 +61,18 @@
 export const FlexBar = ({ children, ...rest }) => {
   const [left, right] = Children.toArray(children);
   return (
-<<<<<<< HEAD
-    <Bar {...rest} title="bar">
+    <Bar {...rest}>
       {/* TODO:
         - Fix vertical scrollbar when we only want to see the horizontal bar
-        - Likely caused because we're appending toolbar icons after the initial load 
+        - Likely caused because we're appending toolbar icons after the initial load
         - https://github.com/Grsmto/simplebar#notifying-the-plugin-of-content-changes
        */}
       <ScrollArea>
         <BarInner>
-          <Side left title="side left">
-            {left}
-          </Side>
-          {right ? (
-            <Side right title="side right">
-              {right}
-            </Side>
-          ) : null}
+          <Side left>{left}</Side>
+          {right ? <Side right>{right}</Side> : null}
         </BarInner>
       </ScrollArea>
-=======
-    <Bar {...rest}>
-      <BarInner>
-        <Side left>{left}</Side>
-        {right ? <Side right>{right}</Side> : null}
-      </BarInner>
->>>>>>> c7743891
     </Bar>
   );
 };
