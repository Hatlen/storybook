--- conflicted
+++ resolved
@@ -3,11 +3,8 @@
 import { opacify, transparentize } from 'polished';
 import { styled } from '@storybook/theming';
 
-<<<<<<< HEAD
 import { getControlId } from './helpers';
-=======
 import { Form } from '../form';
->>>>>>> c544aa4b
 import { ControlProps, BooleanValue, BooleanConfig } from './types';
 
 const Label = styled.label(({ theme }) => ({
@@ -85,21 +82,6 @@
 const parse = (value: string | null) => value === 'true';
 
 export type BooleanProps = ControlProps<BooleanValue> & BooleanConfig;
-<<<<<<< HEAD
-export const BooleanControl: FC<BooleanProps> = ({ name, value, onChange, onBlur, onFocus }) => (
-  <Label htmlFor={name} title={value ? 'Change to false' : 'Change to true'}>
-    <input
-      id={getControlId(name)}
-      type="checkbox"
-      onChange={(e) => onChange(e.target.checked)}
-      checked={value || false}
-      {...{ name, onBlur, onFocus }}
-    />
-    <span>True</span>
-    <span>False</span>
-  </Label>
-);
-=======
 export const BooleanControl: FC<BooleanProps> = ({ name, value, onChange, onBlur, onFocus }) => {
   const onSetFalse = useCallback(() => onChange(false), [onChange]);
   if (value === undefined) {
@@ -109,7 +91,7 @@
   return (
     <Label htmlFor={name} title={value ? 'Change to false' : 'Change to true'}>
       <input
-        id={name}
+        id={getControlId(name)}
         type="checkbox"
         onChange={(e) => onChange(e.target.checked)}
         checked={value || false}
@@ -119,5 +101,4 @@
       <span>True</span>
     </Label>
   );
-};
->>>>>>> c544aa4b
+};