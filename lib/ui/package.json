--- conflicted
+++ resolved
@@ -28,17 +28,6 @@
   },
   "dependencies": {
     "@emotion/core": "^10.0.20",
-<<<<<<< HEAD
-    "@storybook/addons": "6.0.0-alpha.8",
-    "@storybook/api": "6.0.0-alpha.8",
-    "@storybook/channels": "6.0.0-alpha.8",
-    "@storybook/client-logger": "6.0.0-alpha.8",
-    "@storybook/components": "6.0.0-alpha.8",
-    "@storybook/core-events": "6.0.0-alpha.8",
-    "@storybook/router": "6.0.0-alpha.8",
-    "@storybook/theming": "6.0.0-alpha.8",
-    "@types/markdown-to-jsx":"^6.9.1",
-=======
     "@storybook/addons": "6.0.0-alpha.9",
     "@storybook/api": "6.0.0-alpha.9",
     "@storybook/channels": "6.0.0-alpha.9",
@@ -47,7 +36,7 @@
     "@storybook/core-events": "6.0.0-alpha.9",
     "@storybook/router": "6.0.0-alpha.9",
     "@storybook/theming": "6.0.0-alpha.9",
->>>>>>> c208d80c
+    "@types/markdown-to-jsx":"^6.9.1",
     "copy-to-clipboard": "^3.0.8",
     "core-js": "^3.0.1",
     "core-js-pure": "^3.0.1",
@@ -75,14 +64,9 @@
     "util-deprecate": "^1.0.2"
   },
   "devDependencies": {
-<<<<<<< HEAD
-    "@storybook/react": "6.0.0-alpha.8",
-    "@storybook/addon-actions": "6.0.0-alpha.8",
-    "@storybook/addon-knobs": "6.0.0-alpha.8",
-=======
+    "@storybook/react": "6.0.0-alpha.9",
     "@storybook/addon-actions": "6.0.0-alpha.9",
     "@storybook/addon-knobs": "6.0.0-alpha.9",
->>>>>>> c208d80c
     "corejs-upgrade-webpack-plugin": "^3.0.1",
     "flush-promises": "^1.0.2",
     "terser-webpack-plugin": "^2.3.4",
