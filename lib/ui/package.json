--- conflicted
+++ resolved
@@ -37,19 +37,11 @@
     "lodash.pick": "^4.4.0",
     "markdown-to-jsx": "^6.9.1",
     "memoizerific": "^1.11.3",
-<<<<<<< HEAD
-    "polished": "^2.3.3",
-    "prop-types": "^15.7.2",
-    "qs": "^6.5.2",
-    "react": "^16.8.2",
-    "react-dom": "^16.8.1",
-=======
     "polished": "^3.0.0",
     "prop-types": "^15.7.2",
     "qs": "^6.6.0",
     "react": "^16.8.3",
     "react-dom": "^16.8.3",
->>>>>>> 00149fbc
     "react-draggable": "^3.1.1",
     "react-helmet-async": "^0.2.0",
     "react-hotkeys": "2.0.0-pre4",
