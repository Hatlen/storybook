import { localStorage, window } from 'global';
import PropTypes from 'prop-types';
import React from 'react';
import SplitPane from 'react-split-pane';

import USplit from './usplit';
import Dimensions from './dimensions';

const rootStyle = {
  height: '100vh',
  backgroundColor: '#F7F7F7',
};

<<<<<<< HEAD
const storiesPanelStyle = storiesPanelOnTop => ({
  width: '100%',
  display: 'flex',
=======
const storiesPanelStyle = (showStoriesPanel, storiesPanelOnTop) => ({
  width: '100%',
  display: showStoriesPanel ? 'flex' : 'none',
>>>>>>> cd3ae79d
  flexDirection: storiesPanelOnTop ? 'column' : 'row',
  alignItems: 'stretch',
  paddingRight: storiesPanelOnTop ? 10 : 0,
});

<<<<<<< HEAD
const addonPanelStyle = addonPanelInRight => ({
  display: 'flex',
=======
const addonPanelStyle = (showAddonPanel, addonPanelInRight) => ({
  display: showAddonPanel ? 'flex' : 'none',
>>>>>>> cd3ae79d
  flexDirection: addonPanelInRight ? 'row' : 'column',
  alignItems: 'stretch',
  position: 'absolute',
  width: '100%',
  height: '100%',
  padding: addonPanelInRight ? '5px 10px 10px 0' : '0px 10px 10px 0',
  boxSizing: 'border-box',
});

const resizerCursor = isVert => (isVert ? 'col-resize' : 'row-resize');

const storiesResizerStyle = (showStoriesPanel, storiesPanelOnTop) => ({
  cursor: showStoriesPanel ? resizerCursor(!storiesPanelOnTop) : undefined,
  height: storiesPanelOnTop ? 10 : 'auto',
  width: storiesPanelOnTop ? '100%' : 10,
  zIndex: 1,
});

const addonResizerStyle = (showAddonPanel, addonPanelInRight) => ({
  cursor: showAddonPanel ? resizerCursor(addonPanelInRight) : undefined,
  height: addonPanelInRight ? '100%' : 10,
  width: addonPanelInRight ? 10 : '100%',
  zIndex: 1,
});

const contentPanelStyle = (addonPanelInRight, storiesPanelOnTop) => ({
  position: 'absolute',
  boxSizing: 'border-box',
  width: '100%',
  height: '100%',
  padding: addonPanelInRight ? '10px 2px 10px 0' : '10px 10px 2px 0',
  paddingTop: storiesPanelOnTop ? 0 : 10,
});

const normalPreviewStyle = {
  width: '100%',
  height: '100%',
  backgroundColor: '#FFF',
  border: '1px solid #ECECEC',
  borderRadius: 4,
};

const fullScreenPreviewStyle = {
  position: 'fixed',
  left: '0px',
  right: '0px',
  top: '0px',
  zIndex: 1,
  backgroundColor: '#FFF',
  height: '100%',
  width: '100%',
  border: 0,
  margin: 0,
  padding: 0,
  overflow: 'auto',
  WebkitOverflowScrolling: 'touch',
};

const overlayStyle = isDragging => ({
  display: isDragging ? 'block' : 'none',
  position: 'absolute',
  top: '0px',
  right: '0px',
  bottom: '0px',
  left: '0px',
});

const defaultSizes = {
  addonPanel: {
    down: 200,
    right: 400,
  },
  storiesPanel: {
    left: 250,
    top: 400,
  },
};

const saveSizes = sizes => {
  try {
    localStorage.setItem('panelSizes', JSON.stringify(sizes));
    return true;
  } catch (e) {
    return false;
  }
};

const getSavedSizes = sizes => {
  try {
    const panelSizes = localStorage.getItem('panelSizes');
    if (panelSizes) {
      return JSON.parse(panelSizes);
    }
    saveSizes(sizes);
    return sizes;
  } catch (e) {
    saveSizes(sizes);
    return sizes;
  }
};

class Layout extends React.Component {
  constructor(props) {
    super(props);

    this.layerSizes = getSavedSizes(defaultSizes);

    this.state = {
      previewPanelDimensions: {
        height: 0,
        width: 0,
      },
      isDragging: false,
    };

    this.onResize = this.onResize.bind(this);
    this.onDragStart = this.onDragStart.bind(this);
    this.onDragEnd = this.onDragEnd.bind(this);
  }

  componentDidMount() {
    window.addEventListener('resize', this.onResize);
  }

  componentWillUnmount() {
    window.removeEventListener('resize', this.onResize);
  }

  onDragStart() {
    this.setState({ isDragging: true });
  }

  onDragEnd() {
    this.setState({ isDragging: false });
  }

  onResize(pane, mode) {
    return size => {
      this.layerSizes[pane][mode] = size;
      saveSizes(this.layerSizes);

      const { clientWidth, clientHeight } = this.previewPanelRef;

      this.setState({
        previewPanelDimensions: {
          width: clientWidth,
          height: clientHeight,
        },
      });
    };
  }

  render() {
    const {
      goFullScreen,
      showStoriesPanel,
      showAddonPanel,
      addonPanelInRight,
      addonPanel,
      storiesPanel,
      preview,
    } = this.props;
    const { previewPanelDimensions } = this.state;

    const storiesPanelOnTop = false;

    let previewStyle = normalPreviewStyle;

    if (goFullScreen) {
      previewStyle = fullScreenPreviewStyle;
    }

    const sizes = getSavedSizes(this.layerSizes);

    const storiesPanelDefaultSize = !storiesPanelOnTop
      ? sizes.storiesPanel.left
      : sizes.storiesPanel.top;
    const addonPanelDefaultSize = !addonPanelInRight
      ? sizes.addonPanel.down
      : sizes.addonPanel.right;

    const addonSplit = addonPanelInRight ? 'vertical' : 'horizontal';
    const storiesSplit = storiesPanelOnTop ? 'horizontal' : 'vertical';

    return (
      <div style={rootStyle}>
        <SplitPane
          split={storiesSplit}
          allowResize={showStoriesPanel}
          minSize={150}
          maxSize={-400}
          size={showStoriesPanel ? storiesPanelDefaultSize : 1}
          defaultSize={storiesPanelDefaultSize}
          resizerStyle={storiesResizerStyle(showStoriesPanel, storiesPanelOnTop)}
          onDragStarted={this.onDragStart}
          onDragFinished={this.onDragEnd}
          onChange={this.onResize('storiesPanel', storiesPanelOnTop ? 'top' : 'left')}
        >
<<<<<<< HEAD
          {conditionalRender(
            showStoriesPanel,
            () => (
              <div style={storiesPanelStyle(storiesPanelOnTop)}>
                <div style={{ flexGrow: 1, height: '100%', width: '100%' }}>{storiesPanel()}</div>
                <USplit shift={5} split={storiesSplit} />
              </div>
            ),
            () => <span />
          )}

=======
          <div style={storiesPanelStyle(showStoriesPanel, storiesPanelOnTop)}>
            <div style={{ flexGrow: 1, height: '100%', width: '100%' }}>{storiesPanel()}</div>
            <USplit shift={5} split={storiesSplit} />
          </div>
>>>>>>> cd3ae79d
          <SplitPane
            split={addonSplit}
            allowResize={showAddonPanel}
            primary="second"
            minSize={addonPanelInRight ? 200 : 100}
            maxSize={-200}
            size={showAddonPanel ? addonPanelDefaultSize : 1}
            defaultSize={addonPanelDefaultSize}
            resizerStyle={addonResizerStyle(showAddonPanel, addonPanelInRight)}
            onDragStarted={this.onDragStart}
            onDragFinished={this.onDragEnd}
            onChange={this.onResize('addonPanel', addonPanelInRight ? 'right' : 'down')}
          >
            <div style={contentPanelStyle(addonPanelInRight, storiesPanelOnTop)}>
              {/*
                When resizing panels, the drag event breaks if the cursor
                moves over the iframe. Show an overlay div over iframe
                at drag start and hide it when the drag ends.
              */}
              <div style={overlayStyle(this.state.isDragging)} />
              <div
                style={previewStyle}
                ref={ref => {
                  this.previewPanelRef = ref;
                }}
              >
                {preview()}
              </div>
              <Dimensions {...previewPanelDimensions} />
            </div>
<<<<<<< HEAD
            {conditionalRender(
              showAddonPanel,
              () => (
                <div style={addonPanelStyle(addonPanelInRight)}>
                  <USplit shift={-5} split={addonSplit} />
                  {addonPanel()}
                </div>
              ),
              () => <span />
            )}
=======
            <div style={addonPanelStyle(showAddonPanel, addonPanelInRight)}>
              <USplit shift={-5} split={addonSplit} />
              {addonPanel()}
            </div>
>>>>>>> cd3ae79d
          </SplitPane>
        </SplitPane>
      </div>
    );
  }
}

Layout.propTypes = {
  showStoriesPanel: PropTypes.bool.isRequired,
  showAddonPanel: PropTypes.bool.isRequired,
  goFullScreen: PropTypes.bool.isRequired,
  storiesPanel: PropTypes.func.isRequired,
  preview: PropTypes.func.isRequired,
  addonPanel: PropTypes.func.isRequired,
  addonPanelInRight: PropTypes.bool.isRequired,
};

export default Layout;<|MERGE_RESOLUTION|>--- conflicted
+++ resolved
@@ -11,27 +11,16 @@
   backgroundColor: '#F7F7F7',
 };
 
-<<<<<<< HEAD
-const storiesPanelStyle = storiesPanelOnTop => ({
-  width: '100%',
-  display: 'flex',
-=======
 const storiesPanelStyle = (showStoriesPanel, storiesPanelOnTop) => ({
   width: '100%',
   display: showStoriesPanel ? 'flex' : 'none',
->>>>>>> cd3ae79d
   flexDirection: storiesPanelOnTop ? 'column' : 'row',
   alignItems: 'stretch',
   paddingRight: storiesPanelOnTop ? 10 : 0,
 });
 
-<<<<<<< HEAD
-const addonPanelStyle = addonPanelInRight => ({
-  display: 'flex',
-=======
 const addonPanelStyle = (showAddonPanel, addonPanelInRight) => ({
   display: showAddonPanel ? 'flex' : 'none',
->>>>>>> cd3ae79d
   flexDirection: addonPanelInRight ? 'row' : 'column',
   alignItems: 'stretch',
   position: 'absolute',
@@ -230,24 +219,10 @@
           onDragFinished={this.onDragEnd}
           onChange={this.onResize('storiesPanel', storiesPanelOnTop ? 'top' : 'left')}
         >
-<<<<<<< HEAD
-          {conditionalRender(
-            showStoriesPanel,
-            () => (
-              <div style={storiesPanelStyle(storiesPanelOnTop)}>
-                <div style={{ flexGrow: 1, height: '100%', width: '100%' }}>{storiesPanel()}</div>
-                <USplit shift={5} split={storiesSplit} />
-              </div>
-            ),
-            () => <span />
-          )}
-
-=======
           <div style={storiesPanelStyle(showStoriesPanel, storiesPanelOnTop)}>
             <div style={{ flexGrow: 1, height: '100%', width: '100%' }}>{storiesPanel()}</div>
             <USplit shift={5} split={storiesSplit} />
           </div>
->>>>>>> cd3ae79d
           <SplitPane
             split={addonSplit}
             allowResize={showAddonPanel}
@@ -278,23 +253,10 @@
               </div>
               <Dimensions {...previewPanelDimensions} />
             </div>
-<<<<<<< HEAD
-            {conditionalRender(
-              showAddonPanel,
-              () => (
-                <div style={addonPanelStyle(addonPanelInRight)}>
-                  <USplit shift={-5} split={addonSplit} />
-                  {addonPanel()}
-                </div>
-              ),
-              () => <span />
-            )}
-=======
             <div style={addonPanelStyle(showAddonPanel, addonPanelInRight)}>
               <USplit shift={-5} split={addonSplit} />
               {addonPanel()}
             </div>
->>>>>>> cd3ae79d
           </SplitPane>
         </SplitPane>
       </div>
