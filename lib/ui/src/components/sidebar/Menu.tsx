import React, { FunctionComponent, useMemo, ComponentProps } from 'react';

import { styled } from '@storybook/theming';
import { WithTooltip, TooltipLinkList, Button, Icons, IconButton } from '@storybook/components';

export type MenuList = ComponentProps<typeof TooltipLinkList>['links'];

export type MenuButtonProps = ComponentProps<typeof Button> &
  // FIXME: Button should extends from the native <button>
  ComponentProps<'button'> & {
    highlighted: boolean;
  };

const sharedStyles = {
  height: 10,
  width: 10,
  marginLeft: -5,
  marginRight: -5,
  display: 'block',
};

const Icon = styled(Icons)(sharedStyles, ({ theme }) => ({
  color: theme.color.secondary,
}));

const Img = styled.img(sharedStyles);
const Placeholder = styled.div(sharedStyles);

export interface ListItemIconProps {
  icon?: ComponentProps<typeof Icons>['icon'];
  imgSrc?: string;
}

export const MenuItemIcon = ({ icon, imgSrc }: ListItemIconProps) => {
  if (icon) {
    return <Icon icon={icon} />;
  }
  if (imgSrc) {
    return <Img src={imgSrc} alt="image" />;
  }
  return <Placeholder />;
};

export const MenuButton = styled(Button)<MenuButtonProps>(({ highlighted, theme }) => ({
  position: 'relative',
  overflow: 'visible',
  padding: 7,
  transition: 'none', // prevents button border from flashing when focused/blurred
  '&:focus': {
    background: theme.barBg,
    boxShadow: 'none',
  },
  // creates a pseudo border that does not affect the box model, but is accessible in high contrast mode
  '&:focus:before': {
    content: '""',
    position: 'absolute',
    top: 0,
    bottom: 0,
    left: 0,
    right: 0,
    borderRadius: '100%',
    border: `1px solid ${theme.color.secondary}`,
  },

  ...(highlighted && {
    '&:after': {
      content: '""',
      position: 'absolute',
      top: 0,
      right: 0,
      width: 8,
      height: 8,
      borderRadius: 8,
      background: theme.color.positive,
    },
  }),
}));

type ClickHandler = ComponentProps<typeof TooltipLinkList>['links'][number]['onClick'];

export const SidebarMenuList: FunctionComponent<{
  menu: MenuList;
  onHide: () => void;
}> = ({ menu, onHide }) => {
  const links = useMemo(
    () =>
      menu.map(({ onClick, ...rest }) => ({
        ...rest,
        onClick: ((event, item) => {
          if (onClick) {
            onClick(event, item);
          }
          onHide();
        }) as ClickHandler,
      })),
    [menu, onHide]
  );
  return <TooltipLinkList links={links} />;
};

export const SidebarMenu: FunctionComponent<{
  menu: MenuList;
  isHighlighted: boolean;
<<<<<<< HEAD
}> = ({ isHighlighted, menu }) => (
  <WithTooltip
    placement="top"
    trigger="click"
    closeOnClick
    tooltip={({ onHide }) => <SidebarMenuList onHide={onHide} menu={menu} />}
  >
    <MenuButton outline small containsIcon highlighted={isHighlighted} title="Shortcuts">
      <Icons icon="ellipsis" />
    </MenuButton>
  </WithTooltip>
);
=======
}> = ({ isHighlighted, menu }) => {
  return (
    <WithTooltip
      placement="top"
      trigger="click"
      closeOnClick
      tooltip={({ onHide }) => <SidebarMenuList onHide={onHide} menu={menu} />}
    >
      <MenuButton outline small containsIcon highlighted={isHighlighted} title="Shortcuts">
        <Icons icon="ellipsis" />
      </MenuButton>
    </WithTooltip>
  );
};

export const ToolbarMenu: FunctionComponent<{
  menu: MenuList;
}> = ({ menu }) => {
  return (
    <WithTooltip
      placement="bottom"
      trigger="click"
      closeOnClick
      tooltip={({ onHide }) => <SidebarMenuList onHide={onHide} menu={menu} />}
    >
      <IconButton title="Shortcuts" aria-label="Shortcuts">
        <Icons icon="menu" />
      </IconButton>
    </WithTooltip>
  );
};
>>>>>>> b5594404
<|MERGE_RESOLUTION|>--- conflicted
+++ resolved
@@ -82,39 +82,23 @@
   menu: MenuList;
   onHide: () => void;
 }> = ({ menu, onHide }) => {
-  const links = useMemo(
-    () =>
-      menu.map(({ onClick, ...rest }) => ({
-        ...rest,
-        onClick: ((event, item) => {
-          if (onClick) {
-            onClick(event, item);
-          }
-          onHide();
-        }) as ClickHandler,
-      })),
-    [menu, onHide]
-  );
+  const links = useMemo(() => {
+    return menu.map(({ onClick, ...rest }) => ({
+      ...rest,
+      onClick: ((event, item) => {
+        if (onClick) {
+          onClick(event, item);
+        }
+        onHide();
+      }) as ClickHandler,
+    }));
+  }, [menu]);
   return <TooltipLinkList links={links} />;
 };
 
 export const SidebarMenu: FunctionComponent<{
   menu: MenuList;
   isHighlighted: boolean;
-<<<<<<< HEAD
-}> = ({ isHighlighted, menu }) => (
-  <WithTooltip
-    placement="top"
-    trigger="click"
-    closeOnClick
-    tooltip={({ onHide }) => <SidebarMenuList onHide={onHide} menu={menu} />}
-  >
-    <MenuButton outline small containsIcon highlighted={isHighlighted} title="Shortcuts">
-      <Icons icon="ellipsis" />
-    </MenuButton>
-  </WithTooltip>
-);
-=======
 }> = ({ isHighlighted, menu }) => {
   return (
     <WithTooltip
@@ -145,5 +129,4 @@
       </IconButton>
     </WithTooltip>
   );
-};
->>>>>>> b5594404
+};