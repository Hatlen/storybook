--- conflicted
+++ resolved
@@ -1,12 +1,7 @@
 import createChannel from '@storybook/channel-postmessage';
 import { toId } from '@storybook/csf';
-<<<<<<< HEAD
 import addons, { mockChannel } from '@storybook/addons';
 import Events from '@storybook/core-events';
-=======
-import addons from '@storybook/addons';
-import { SET_STORIES, RENDER_CURRENT_STORY } from '@storybook/core-events';
->>>>>>> aee88731
 
 import StoryStore, { ErrorLike } from './story_store';
 import { defaultDecorateStory } from './decorators';
@@ -453,7 +448,7 @@
 
     it('waits for configuration to be over before emitting SET_STORIES', () => {
       const onSetStories = jest.fn();
-      channel.on(SET_STORIES, onSetStories);
+      channel.on(Events.SET_STORIES, onSetStories);
       const store = new StoryStore({ channel });
 
       addStoryToStore(store, 'a', '1', () => 0);
@@ -471,7 +466,7 @@
 
     it('emits an empty SET_STORIES if no stories were added during configuration', () => {
       const onSetStories = jest.fn();
-      channel.on(SET_STORIES, onSetStories);
+      channel.on(Events.SET_STORIES, onSetStories);
       const store = new StoryStore({ channel });
 
       store.finishConfiguring();
@@ -480,7 +475,7 @@
 
     it('allows configuration as second time (HMR)', () => {
       const onSetStories = jest.fn();
-      channel.on(SET_STORIES, onSetStories);
+      channel.on(Events.SET_STORIES, onSetStories);
       const store = new StoryStore({ channel });
       store.finishConfiguring();
 
@@ -502,7 +497,7 @@
   describe('HMR behaviour', () => {
     it('emits the right things after removing a story', () => {
       const onSetStories = jest.fn();
-      channel.on(SET_STORIES, onSetStories);
+      channel.on(Events.SET_STORIES, onSetStories);
       const store = new StoryStore({ channel });
 
       // For hooks
@@ -532,7 +527,7 @@
 
     it('emits the right things after removing a kind', () => {
       const onSetStories = jest.fn();
-      channel.on(SET_STORIES, onSetStories);
+      channel.on(Events.SET_STORIES, onSetStories);
       const store = new StoryStore({ channel });
 
       // For hooks
@@ -575,7 +570,7 @@
   describe('RENDER_CURRENT_STORY', () => {
     it('is emitted when setError is called', () => {
       const onRenderCurrentStory = jest.fn();
-      channel.on(RENDER_CURRENT_STORY, onRenderCurrentStory);
+      channel.on(Events.RENDER_CURRENT_STORY, onRenderCurrentStory);
       const store = new StoryStore({ channel });
 
       store.setError(new Error('Something is bad!') as ErrorLike);
@@ -584,7 +579,7 @@
 
     it('is NOT emitted when setSelection is called during configuration', () => {
       const onRenderCurrentStory = jest.fn();
-      channel.on(RENDER_CURRENT_STORY, onRenderCurrentStory);
+      channel.on(Events.RENDER_CURRENT_STORY, onRenderCurrentStory);
       const store = new StoryStore({ channel });
 
       store.setSelection({ storyId: 'a--1', viewMode: 'story' });
@@ -593,7 +588,7 @@
 
     it('is emitted when configuration ends', () => {
       const onRenderCurrentStory = jest.fn();
-      channel.on(RENDER_CURRENT_STORY, onRenderCurrentStory);
+      channel.on(Events.RENDER_CURRENT_STORY, onRenderCurrentStory);
       const store = new StoryStore({ channel });
 
       store.finishConfiguring();
@@ -602,7 +597,7 @@
 
     it('is emitted when setSelection is called outside of configuration', () => {
       const onRenderCurrentStory = jest.fn();
-      channel.on(RENDER_CURRENT_STORY, onRenderCurrentStory);
+      channel.on(Events.RENDER_CURRENT_STORY, onRenderCurrentStory);
       const store = new StoryStore({ channel });
       store.finishConfiguring();
 
