--- conflicted
+++ resolved
@@ -33,19 +33,6 @@
     "@babel/plugin-syntax-dynamic-import": "^7.2.0",
     "@babel/plugin-transform-react-constant-elements": "^7.2.0",
     "@babel/preset-env": "^7.4.5",
-<<<<<<< HEAD
-    "@storybook/addons": "5.3.0-alpha.0",
-    "@storybook/channel-postmessage": "5.3.0-alpha.0",
-    "@storybook/client-api": "5.3.0-alpha.0",
-    "@storybook/client-logger": "5.3.0-alpha.0",
-    "@storybook/config": "5.3.0-alpha.0",
-    "@storybook/core-events": "5.3.0-alpha.0",
-    "@storybook/node-logger": "5.3.0-alpha.0",
-    "@storybook/router": "5.3.0-alpha.0",
-    "@storybook/server": "5.3.0-alpha.0",
-    "@storybook/theming": "5.3.0-alpha.0",
-    "@storybook/ui": "5.3.0-alpha.0",
-=======
     "@storybook/addons": "5.3.0-alpha.9",
     "@storybook/channel-postmessage": "5.3.0-alpha.9",
     "@storybook/client-api": "5.3.0-alpha.9",
@@ -55,98 +42,63 @@
     "@storybook/router": "5.3.0-alpha.9",
     "@storybook/theming": "5.3.0-alpha.9",
     "@storybook/ui": "5.3.0-alpha.9",
->>>>>>> d0381ef6
     "airbnb-js-shims": "^1 || ^2",
     "ansi-to-html": "^0.6.11",
     "autoprefixer": "^9.4.9",
     "babel-plugin-add-react-displayname": "^0.0.5",
-<<<<<<< HEAD
-    "babel-plugin-emotion": "^10.0.17",
-    "babel-plugin-macros": "^2.6.1",
-    "babel-preset-minify": "^0.5.1",
-=======
     "babel-plugin-emotion": "^10.0.20",
     "babel-plugin-macros": "^2.4.5",
     "babel-preset-minify": "^0.5.0 || 0.6.0-alpha.5",
->>>>>>> d0381ef6
     "boxen": "^4.1.0",
     "case-sensitive-paths-webpack-plugin": "^2.2.0",
     "chalk": "^2.4.2",
     "cli-table3": "0.5.1",
-<<<<<<< HEAD
-    "commander": "^3.0.1",
-    "common-tags": "^1.8.0",
-=======
     "commander": "^3.0.2",
->>>>>>> d0381ef6
     "core-js": "^3.0.1",
     "corejs-upgrade-webpack-plugin": "^2.2.0",
     "css-loader": "^3.0.0",
     "detect-port": "^1.3.0",
     "dotenv-webpack": "^1.7.0",
-<<<<<<< HEAD
-    "ejs": "^2.7.1",
-    "express": "^4.17.1",
-    "file-loader": "^4.0.0",
-=======
     "ejs": "^2.6.1",
     "express": "^4.17.0",
     "file-loader": "^4.2.0",
->>>>>>> d0381ef6
     "file-system-cache": "^1.0.5",
     "find-cache-dir": "^3.0.0",
     "fs-extra": "^8.0.1",
-    "global": "^4.0.0",
+    "global": "^4.3.2",
     "html-webpack-plugin": "^4.0.0-beta.2",
     "inquirer": "^7.0.0",
     "interpret": "^1.2.0",
     "ip": "^1.1.5",
-<<<<<<< HEAD
-    "is-plain-object": "^3.0.0",
-    "json5": "^2.1.0",
-=======
     "json5": "^2.1.1",
->>>>>>> d0381ef6
     "lazy-universal-dotenv": "^3.0.1",
-    "lodash": "4.17.15",
     "node-fetch": "^2.6.0",
     "open": "^6.1.0",
     "pnp-webpack-plugin": "1.5.0",
     "postcss-flexbugs-fixes": "^4.1.0",
     "postcss-loader": "^3.0.0",
     "pretty-hrtime": "^1.0.3",
-<<<<<<< HEAD
-    "qs": "^6.8.0",
-    "raw-loader": "^3.0.0",
-    "react-dev-utils": "^9.0.3",
-    "regenerator-runtime": "^0.12.1",
-=======
     "qs": "^6.6.0",
     "raw-loader": "^3.1.0",
     "react-dev-utils": "^9.0.0",
     "regenerator-runtime": "^0.13.3",
->>>>>>> d0381ef6
     "resolve": "^1.11.0",
     "resolve-from": "^5.0.0",
     "semver": "^6.0.0",
     "serve-favicon": "^2.5.0",
     "shelljs": "^0.8.3",
     "style-loader": "^1.0.0",
-<<<<<<< HEAD
-    "terser-webpack-plugin": "^1.3.0",
-=======
     "terser-webpack-plugin": "^2.1.2",
     "ts-dedent": "^1.1.0",
->>>>>>> d0381ef6
     "unfetch": "^4.1.0",
     "url-loader": "^2.0.1",
     "util-deprecate": "^1.0.2",
-    "webpack": "^4.39.3",
+    "webpack": "^4.33.0",
     "webpack-dev-middleware": "^3.7.0",
     "webpack-hot-middleware": "^2.25.0"
   },
   "devDependencies": {
-    "mock-fs": "^4.10.1"
+    "mock-fs": "^4.8.0"
   },
   "peerDependencies": {
     "babel-loader": "^7.0.0 || ^8.0.0",
