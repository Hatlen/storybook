--- conflicted
+++ resolved
@@ -1,11 +1,13 @@
 import path from 'path';
 import { Router } from 'express';
 import webpack from 'webpack';
+
 import webpackDevMiddleware from 'webpack-dev-middleware';
 import webpackHotMiddleware from 'webpack-hot-middleware';
 
 import { logger } from '@storybook/node-logger';
 import { getMiddleware } from './utils/middleware';
+
 import loadConfig from './config';
 import loadManagerConfig from './manager/manager-config';
 
@@ -24,91 +26,15 @@
   const outputDir = path.resolve(options.outputDir || path.join(__dirname, '..', 'public'));
   const configType = 'DEVELOPMENT';
 
-  const router = new Router();
   const startTime = process.hrtime();
   let managerTotalTime;
   let previewTotalTime;
-  let previewPromise;
 
-  const managerConfig = await loadManagerConfig({
+  const managerPromise = loadManagerConfig({
     configType,
     outputDir,
     configDir,
     cache,
-<<<<<<< HEAD
-    corePresets: options.corePresets || [require.resolve('./manager/manager-preset.js')],
-  });
-
-  const managerPromise = new Promise((resolve, reject) => {
-    webpack(managerConfig).watch(
-      {
-        aggregateTimeout: 1,
-        ignored: /node_modules/,
-      },
-      (err, stats) => {
-        managerTotalTime = process.hrtime(startTime);
-        if (err || stats.hasErrors()) {
-          reject(stats);
-        } else {
-          resolve(stats);
-        }
-      }
-    );
-  });
-
-  if (options.ignorePreview === true) {
-    previewPromise = new Promise(resolve => resolve());
-  } else {
-    const iframeConfig = await loadConfig({
-      configType,
-      outputDir,
-      cache,
-      corePresets: [require.resolve('./preview/preview-preset.js')],
-      overridePresets: [require.resolve('./preview/custom-webpack-preset.js')],
-      ...options,
-    });
-
-    // remove the leading '/'
-    let { publicPath } = iframeConfig.output;
-    if (publicPath[0] === '/') {
-      publicPath = publicPath.slice(1);
-    }
-
-    const iframeCompiler = webpack(iframeConfig);
-
-    const devMiddlewareOptions = {
-      publicPath: iframeConfig.output.publicPath,
-      watchOptions: {
-        aggregateTimeout: 1,
-        ignored: /node_modules/,
-        ...(iframeConfig.watchOptions || {}),
-      },
-      // this actually causes 0 (regular) output from wdm & webpack
-      logLevel: 'warn',
-      clientLogLevel: 'warning',
-      noInfo: true,
-      ...iframeConfig.devServer,
-    };
-
-    const webpackDevMiddlewareInstance = webpackDevMiddleware(iframeCompiler, devMiddlewareOptions);
-    router.use(webpackDevMiddlewareInstance);
-    router.use(webpackHotMiddleware(iframeCompiler));
-
-    previewPromise = new Promise((resolve, reject) => {
-      webpackDevMiddlewareInstance.waitUntilValid(stats => {
-        previewTotalTime = process.hrtime(startTime);
-
-        if (!stats) {
-          reject(new Error('no stats after building iframe'));
-        } else if (stats.hasErrors()) {
-          reject(stats);
-        } else {
-          resolve(stats);
-        }
-      });
-    });
-  }
-=======
     corePresets: [require.resolve('./manager/manager-preset.js')],
     ...options,
   }).then(
@@ -201,36 +127,11 @@
           previewProcess = webpackDevMiddlewareInstance;
         });
       });
->>>>>>> 1dfb31f9
 
   // custom middleware
   const middlewareFn = getMiddleware(configDir);
   middlewareFn(router);
 
-<<<<<<< HEAD
-  Promise.all([managerPromise, previewPromise])
-    .then(([managerStats, previewStats]) => {
-      router.get('/', (request, response) => {
-        response.set('Content-Type', 'text/html');
-        response.sendFile(path.join(`${outputDir}/index.html`));
-      });
-      router.get(/\/sb_dll\/(.+\.js)$/, (request, response) => {
-        response.set('Content-Type', 'text/javascript');
-        response.sendFile(path.join(`${dllPath}/${request.params[0]}`));
-      });
-      router.get(/\/sb_dll\/(.+\.LICENCE)$/, (request, response) => {
-        response.set('Content-Type', 'text/html');
-        response.sendFile(path.join(`${dllPath}/${request.params[0]}`));
-      });
-      router.get(/(.+\.js)$/, (request, response) => {
-        response.set('Content-Type', 'text/javascript');
-        response.sendFile(path.join(`${outputDir}/${request.params[0]}`));
-      });
-
-      webpackResolve({ previewStats, managerStats, managerTotalTime, previewTotalTime });
-    })
-    .catch(e => webpackReject(e));
-=======
   return Promise.all([managerPromise, previewPromise]).then(([managerStats, previewStats]) => {
     resolved = true;
     router.get('/', (request, response) => {
@@ -249,7 +150,6 @@
       response.set('Content-Type', 'text/javascript');
       response.sendFile(path.join(`${outputDir}/${request.params[0]}`));
     });
->>>>>>> 1dfb31f9
 
     return { previewStats, managerStats, managerTotalTime, previewTotalTime, router };
   });
