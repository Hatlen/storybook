--- conflicted
+++ resolved
@@ -1,10 +1,6 @@
 {
   "name": "@storybook/client-logger",
-<<<<<<< HEAD
-  "version": "5.2.0-beta.32",
-=======
   "version": "5.3.0-alpha.17",
->>>>>>> aae55a4b
   "description": "",
   "keywords": [
     "storybook"
