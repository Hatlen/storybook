--- conflicted
+++ resolved
@@ -1,9 +1,6 @@
 import React from 'react';
 import { values } from 'lodash';
-<<<<<<< HEAD
-=======
 
->>>>>>> c8c0b81f
 import Homepage from '../components/Homepage';
 import Header from '../components/Header';
 import Heading from '../components/Homepage/Heading';
@@ -22,11 +19,8 @@
 import Examples from '../components/Grid/Examples';
 
 import { docsData } from './data';
-<<<<<<< HEAD
 import users from './_users.yml';
-=======
 import exampleData from './_examples.yml';
->>>>>>> c8c0b81f
 
 export default {
   'Homepage.page': (
